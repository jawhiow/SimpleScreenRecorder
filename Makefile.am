<<<<<<< HEAD
SUBDIRS = 3rdparty data glinject scripts src
=======
SUBDIRS = data glinject src
>>>>>>> 4c5a2dca

EXTRA_DIST = \
	COPYING \
	notes.txt \
	postinstall \
	README.md \
	simple-build-and-install \
	simple-uninstall \
	todo.txt

ACLOCAL_AMFLAGS = -I m4

libtool: $(LIBTOOL_DEPS)
	$(SHELL) ./config.status libtool<|MERGE_RESOLUTION|>--- conflicted
+++ resolved
@@ -1,8 +1,4 @@
-<<<<<<< HEAD
-SUBDIRS = 3rdparty data glinject scripts src
-=======
-SUBDIRS = data glinject src
->>>>>>> 4c5a2dca
+SUBDIRS = data glinject scripts src
 
 EXTRA_DIST = \
 	COPYING \
