--- conflicted
+++ resolved
@@ -42,20 +42,12 @@
 <context>
     <name>DialogGLInject</name>
     <message>
-<<<<<<< HEAD
         <location filename="../GUI/DialogGLInject.cpp" line="34"/>
-=======
-        <location filename="../GUI/PageInput.cpp" line="786"/>
->>>>>>> 6f0902f9
         <source>OpenGL Settings</source>
         <translation>OpenGL设置</translation>
     </message>
     <message>
-<<<<<<< HEAD
         <location filename="../GUI/DialogGLInject.cpp" line="37"/>
-=======
-        <location filename="../GUI/PageInput.cpp" line="789"/>
->>>>>>> 6f0902f9
         <source>&lt;p&gt;Warning: OpenGL recording works by injecting a library into the program that will be recorded. This library will override some system functions in order to capture the frames before they are displayed on the screen. If you are trying to record a game that tries to detect hacking attempts on the client side, it&apos;s (theoretically) possible that the game will consider this a hack. This might even get you banned, so it&apos;s a good idea to make sure that the program you want to record won&apos;t ban you, *before* you try to record it. You&apos;ve been warned :).&lt;/p&gt;
 
 &lt;p&gt;Another warning: OpenGL recording is experimental, it may not work or even crash the program you are recording. If you are worried about losing program data, make a backup first!&lt;/p&gt;
@@ -66,48 +58,31 @@
 &lt;p&gt;如果您想录制Steam游戏，&lt;a href=&quot;http://www.maartenbaert.be/simplescreenrecorder/recording-steam-games/&quot;&gt;请先阅读这个&lt;/a&gt;。&lt;/p&gt;</translation>
     </message>
     <message>
-<<<<<<< HEAD
         <location filename="../GUI/DialogGLInject.cpp" line="51"/>
         <source>Launch application</source>
         <translation type="unfinished"></translation>
     </message>
     <message>
         <location filename="../GUI/DialogGLInject.cpp" line="53"/>
-=======
-        <location filename="../GUI/PageInput.cpp" line="802"/>
->>>>>>> 6f0902f9
         <source>Command:</source>
         <translation>命令：</translation>
     </message>
     <message>
-<<<<<<< HEAD
         <location filename="../GUI/DialogGLInject.cpp" line="55"/>
-=======
-        <location filename="../GUI/PageInput.cpp" line="804"/>
->>>>>>> 6f0902f9
         <source>This command will be executed to start the program that should be recorded.</source>
         <translation>此命令将会启动将要被录制的目标程序。</translation>
     </message>
     <message>
-<<<<<<< HEAD
         <location filename="../GUI/DialogGLInject.cpp" line="57"/>
-=======
-        <location filename="../GUI/PageInput.cpp" line="806"/>
->>>>>>> 6f0902f9
         <source>Working directory:</source>
         <translation>工作目录：</translation>
     </message>
     <message>
-<<<<<<< HEAD
         <location filename="../GUI/DialogGLInject.cpp" line="59"/>
-=======
-        <location filename="../GUI/PageInput.cpp" line="808"/>
->>>>>>> 6f0902f9
         <source>The command will be executed in this directory. If you leave this empty, the working directory won&apos;t be changed.</source>
         <translation>此命令将会在此目录执行，如果您留空，工作目录将不会改变。</translation>
     </message>
     <message>
-<<<<<<< HEAD
         <location filename="../GUI/DialogGLInject.cpp" line="66"/>
         <source>Launch automatically</source>
         <translation type="unfinished"></translation>
@@ -168,54 +143,31 @@
         <translation type="unfinished"></translation>
     </message>
     <message>
-=======
-        <location filename="../GUI/PageInput.cpp" line="810"/>
->>>>>>> 6f0902f9
         <source>Start the OpenGL application automatically</source>
         <translation type="obsolete">自动运行OpenGL应用程序</translation>
     </message>
     <message>
-<<<<<<< HEAD
-=======
-        <location filename="../GUI/PageInput.cpp" line="811"/>
->>>>>>> 6f0902f9
         <source>If checked, the above command will be executed automatically (combined with some environment variables). If not checked,
 you have to start the OpenGL application yourself (the full command, including the required environment variables, is shown in the log).</source>
         <translation type="obsolete">如果选中，上述命令将会自动执行（结合当前环境变量）。如果不选，您得自行运行OpenGL应用程序（完整的命令，包括在日志显示需要的环境变量）。</translation>
     </message>
     <message>
-<<<<<<< HEAD
         <location filename="../GUI/DialogGLInject.cpp" line="61"/>
-=======
-        <location filename="../GUI/PageInput.cpp" line="814"/>
->>>>>>> 6f0902f9
         <source>Relax shared memory permissions (insecure)</source>
         <translation>放松共享内存的权限（不安全）</translation>
     </message>
     <message>
-<<<<<<< HEAD
         <location filename="../GUI/DialogGLInject.cpp" line="62"/>
-=======
-        <location filename="../GUI/PageInput.cpp" line="815"/>
->>>>>>> 6f0902f9
         <source>If checked, other users on the same machine will be able to attach to the shared memory that&apos;s used for communication with the OpenGL program.
 This means other users can (theoretically) see what you are recording, modify the frames, inject their own frames, or simply disrupt the communication.
 This even applies to users that are logged in remotely (ssh). You should only enable this if you need to record a program that runs as a different user.</source>
         <translation>如果选中，其他本机用户将可以访问到用于跟OpenGL程序通信的共享内存，（理论上）这意味着其他用户可以知道您在录制什么、修改帧、加入他们的帧或者断开通信，甚至是通过ssh远程登陆的用户也可以。您应只在录制以不同用户身份执行的目标程序时选中此选项。</translation>
     </message>
     <message>
-<<<<<<< HEAD
-=======
-        <location filename="../GUI/PageInput.cpp" line="819"/>
->>>>>>> 6f0902f9
         <source>Maximum image size (megapixels):</source>
         <translation type="obsolete">最大图像大小（百万像素）：</translation>
     </message>
     <message>
-<<<<<<< HEAD
-=======
-        <location filename="../GUI/PageInput.cpp" line="821"/>
->>>>>>> 6f0902f9
         <source>This setting changes the amount of shared memory that will be allocated to send frames back to the main program.
 The size of the shared memory can&apos;t be changed anymore once the program has been started, so if the program you
 are trying to record is too large, recording won&apos;t work. 2 megapixels should be enough in almost all cases. Be careful,
@@ -223,48 +175,28 @@
         <translation type="obsolete">此设置会改变将帧发送到主程序的共享内存大小，程序一旦启动您将不能再更改其大小。因此，如果您录制的目标程序过大，录制将会失败。通常情况下，200万像素足够了，但请注意，值越大占用的内存将越大！</translation>
     </message>
     <message>
-<<<<<<< HEAD
-=======
-        <location filename="../GUI/PageInput.cpp" line="825"/>
->>>>>>> 6f0902f9
         <source>Capture front buffer instead of back buffer</source>
         <translation type="obsolete">捕获前端缓冲而不是后端缓冲</translation>
     </message>
     <message>
-<<<<<<< HEAD
-=======
-        <location filename="../GUI/PageInput.cpp" line="826"/>
->>>>>>> 6f0902f9
         <source>If checked, the injected library will read the front buffer (the frame that&apos;s currently on the screen) rather than the back buffer
 (the new frame). This may be useful for some special applications that draw directly to the screen.</source>
         <translation type="obsolete">如果选中，注入的库将会读取前端缓冲（当前屏幕帧）而不是后端缓冲（新帧）。这对于那些直接绘制到屏幕的程序来说是非常有用的。</translation>
     </message>
     <message>
-<<<<<<< HEAD
         <location filename="../GUI/DialogGLInject.cpp" line="106"/>
-=======
-        <location filename="../GUI/PageInput.cpp" line="829"/>
->>>>>>> 6f0902f9
         <source>Limit application frame rate</source>
         <translation>限制应用程序帧率</translation>
     </message>
     <message>
-<<<<<<< HEAD
         <location filename="../GUI/DialogGLInject.cpp" line="107"/>
-=======
-        <location filename="../GUI/PageInput.cpp" line="830"/>
->>>>>>> 6f0902f9
         <source>If checked, the injected library will slow down the application so the frame rate doesn&apos;t become higher than the recording frame rate.
 This stops the application from wasting CPU time for frames that won&apos;t be recorded, and sometimes results in smoother video
 (this depends on the application).</source>
         <translation>如果选中，注入的库将会使目标程序帧率下降使其不高于录制的帧率，这会减少录制CPU占用时间并且使得录制的视频较流畅（这还得取决于目标程序）。</translation>
     </message>
     <message>
-<<<<<<< HEAD
         <location filename="../GUI/DialogGLInject.cpp" line="131"/>
-=======
-        <location filename="../GUI/PageInput.cpp" line="835"/>
->>>>>>> 6f0902f9
         <source>Close</source>
         <translation>关闭</translation>
     </message>
@@ -285,92 +217,52 @@
 <context>
     <name>PageInput</name>
     <message>
-<<<<<<< HEAD
-        <location filename="../GUI/PageInput.cpp" line="93"/>
-=======
-        <location filename="../GUI/PageInput.cpp" line="78"/>
->>>>>>> 6f0902f9
+        <location filename="../GUI/PageInput.cpp" line="94"/>
         <source>Video input</source>
         <translation>视频输入</translation>
     </message>
     <message>
-<<<<<<< HEAD
-        <location filename="../GUI/PageInput.cpp" line="96"/>
-=======
-        <location filename="../GUI/PageInput.cpp" line="81"/>
->>>>>>> 6f0902f9
+        <location filename="../GUI/PageInput.cpp" line="97"/>
         <source>Record the entire screen</source>
         <translation>录制整个屏幕</translation>
     </message>
     <message>
-<<<<<<< HEAD
-        <location filename="../GUI/PageInput.cpp" line="97"/>
-=======
-        <location filename="../GUI/PageInput.cpp" line="82"/>
->>>>>>> 6f0902f9
+        <location filename="../GUI/PageInput.cpp" line="98"/>
         <source>Record a fixed rectangle</source>
         <translation>录制固定的区域</translation>
     </message>
     <message>
-<<<<<<< HEAD
-        <location filename="../GUI/PageInput.cpp" line="98"/>
-=======
-        <location filename="../GUI/PageInput.cpp" line="83"/>
->>>>>>> 6f0902f9
+        <location filename="../GUI/PageInput.cpp" line="99"/>
         <source>Follow the cursor</source>
         <translation>跟随鼠标</translation>
     </message>
     <message>
-<<<<<<< HEAD
-        <location filename="../GUI/PageInput.cpp" line="99"/>
-=======
-        <location filename="../GUI/PageInput.cpp" line="84"/>
->>>>>>> 6f0902f9
+        <location filename="../GUI/PageInput.cpp" line="100"/>
         <source>Record OpenGL (experimental)</source>
         <translation>录制OpenGL（实验性）</translation>
     </message>
     <message>
-<<<<<<< HEAD
-        <location filename="../GUI/PageInput.cpp" line="105"/>
-=======
-        <location filename="../GUI/PageInput.cpp" line="90"/>
->>>>>>> 6f0902f9
+        <location filename="../GUI/PageInput.cpp" line="106"/>
         <source>Select what monitor should be recorded in a multi-monitor configuration.</source>
         <translation>选择需要录制的显示器。</translation>
     </message>
     <message>
-<<<<<<< HEAD
-        <location filename="../GUI/PageInput.cpp" line="106"/>
-=======
-        <location filename="../GUI/PageInput.cpp" line="91"/>
->>>>>>> 6f0902f9
+        <location filename="../GUI/PageInput.cpp" line="107"/>
         <source>Select rectangle...</source>
         <translation>选择区域...</translation>
     </message>
     <message>
-<<<<<<< HEAD
-        <location filename="../GUI/PageInput.cpp" line="107"/>
-=======
-        <location filename="../GUI/PageInput.cpp" line="92"/>
->>>>>>> 6f0902f9
+        <location filename="../GUI/PageInput.cpp" line="108"/>
         <source>Use the mouse to select the recorded rectangle.</source>
         <translation>使用鼠标选择录制区域。</translation>
     </message>
     <message>
-<<<<<<< HEAD
-        <location filename="../GUI/PageInput.cpp" line="108"/>
-=======
-        <location filename="../GUI/PageInput.cpp" line="93"/>
->>>>>>> 6f0902f9
+        <location filename="../GUI/PageInput.cpp" line="109"/>
         <source>Select window...</source>
         <translation>选择窗口...</translation>
     </message>
     <message>
-<<<<<<< HEAD
-        <location filename="../GUI/PageInput.cpp" line="109"/>
-=======
-        <location filename="../GUI/PageInput.cpp" line="94"/>
->>>>>>> 6f0902f9
+        <location filename="../GUI/PageInput.cpp" line="110"/>
         <source>Use the mouse to select a window to record.
 Hint: If you click the border of a window, the entire window will be recorded (including the borders). Otherwise only
 the client area of the window will be recorded.</source>
@@ -378,219 +270,127 @@
 提示：如果您选中窗口边框，则整个窗口区域都会被录制（包括边框），其它情况的话只会录制窗口客户区域。</translation>
     </message>
     <message>
-<<<<<<< HEAD
-        <location filename="../GUI/PageInput.cpp" line="112"/>
-=======
-        <location filename="../GUI/PageInput.cpp" line="97"/>
->>>>>>> 6f0902f9
+        <location filename="../GUI/PageInput.cpp" line="113"/>
         <source>OpenGL settings...</source>
         <translation>OpenGL设置...</translation>
     </message>
     <message>
-<<<<<<< HEAD
-        <location filename="../GUI/PageInput.cpp" line="113"/>
-=======
-        <location filename="../GUI/PageInput.cpp" line="98"/>
->>>>>>> 6f0902f9
+        <location filename="../GUI/PageInput.cpp" line="114"/>
         <source>Change the settings for OpenGL recording.</source>
         <translation>更改OpenGL录制选项。</translation>
     </message>
     <message>
-<<<<<<< HEAD
-        <location filename="../GUI/PageInput.cpp" line="114"/>
-=======
-        <location filename="../GUI/PageInput.cpp" line="99"/>
->>>>>>> 6f0902f9
+        <location filename="../GUI/PageInput.cpp" line="115"/>
         <source>Left:</source>
         <translation>左：</translation>
     </message>
     <message>
-<<<<<<< HEAD
-        <location filename="../GUI/PageInput.cpp" line="118"/>
-=======
-        <location filename="../GUI/PageInput.cpp" line="103"/>
->>>>>>> 6f0902f9
+        <location filename="../GUI/PageInput.cpp" line="119"/>
         <source>The x coordinate of the upper-left corner of the recorded rectangle.
 Hint: You can also change this value with the scroll wheel or the up/down arrows.</source>
         <translation>录制区域左上角的x坐标。
 提示：您也可以通过鼠标滚轮或上下方向键来改变值。</translation>
     </message>
     <message>
-<<<<<<< HEAD
-        <location filename="../GUI/PageInput.cpp" line="120"/>
-=======
-        <location filename="../GUI/PageInput.cpp" line="105"/>
->>>>>>> 6f0902f9
+        <location filename="../GUI/PageInput.cpp" line="121"/>
         <source>Top:</source>
         <translation>上：</translation>
     </message>
     <message>
-<<<<<<< HEAD
-        <location filename="../GUI/PageInput.cpp" line="124"/>
-=======
-        <location filename="../GUI/PageInput.cpp" line="109"/>
->>>>>>> 6f0902f9
+        <location filename="../GUI/PageInput.cpp" line="125"/>
         <source>The y coordinate of the upper-left corner of the recorded rectangle.
 Hint: You can also change this value with the scroll wheel or the up/down arrows.</source>
         <translation>录制区域左上角的y坐标。
 提示：您也可以通过鼠标滚轮或上下方向键来改变值。</translation>
     </message>
     <message>
-<<<<<<< HEAD
-        <location filename="../GUI/PageInput.cpp" line="126"/>
-=======
-        <location filename="../GUI/PageInput.cpp" line="111"/>
->>>>>>> 6f0902f9
+        <location filename="../GUI/PageInput.cpp" line="127"/>
         <source>Width:</source>
         <translation>宽：</translation>
     </message>
     <message>
-<<<<<<< HEAD
-        <location filename="../GUI/PageInput.cpp" line="130"/>
-=======
-        <location filename="../GUI/PageInput.cpp" line="115"/>
->>>>>>> 6f0902f9
+        <location filename="../GUI/PageInput.cpp" line="131"/>
         <source>The width of the recorded rectangle.
 Hint: You can also change this value with the scroll wheel or the up/down arrows.</source>
         <translation>录制区域宽度。
 提示：您也可以通过鼠标滚轮或上下方向键来改变值。</translation>
     </message>
     <message>
-<<<<<<< HEAD
-        <location filename="../GUI/PageInput.cpp" line="132"/>
-=======
-        <location filename="../GUI/PageInput.cpp" line="117"/>
->>>>>>> 6f0902f9
+        <location filename="../GUI/PageInput.cpp" line="133"/>
         <source>Height:</source>
         <translation>高：</translation>
     </message>
     <message>
-<<<<<<< HEAD
-        <location filename="../GUI/PageInput.cpp" line="136"/>
-=======
-        <location filename="../GUI/PageInput.cpp" line="121"/>
->>>>>>> 6f0902f9
+        <location filename="../GUI/PageInput.cpp" line="137"/>
         <source>The height of the recorded rectangle.
 Hint: You can also change this value with the scroll wheel or the up/down arrows.</source>
         <translation>录制区域高度。
 提示：您也可以通过鼠标滚轮或上下方向键来改变值。</translation>
     </message>
     <message>
-<<<<<<< HEAD
-        <location filename="../GUI/PageInput.cpp" line="138"/>
-=======
-        <location filename="../GUI/PageInput.cpp" line="123"/>
->>>>>>> 6f0902f9
+        <location filename="../GUI/PageInput.cpp" line="139"/>
         <source>Frame rate:</source>
         <translation>帧率：</translation>
     </message>
     <message>
-<<<<<<< HEAD
-        <location filename="../GUI/PageInput.cpp" line="142"/>
-=======
-        <location filename="../GUI/PageInput.cpp" line="127"/>
->>>>>>> 6f0902f9
+        <location filename="../GUI/PageInput.cpp" line="143"/>
         <source>The number of frames per second in the final video. Higher frame rates use more CPU time.</source>
         <translation>录制后视频的每秒帧数，越高越占用CPU。</translation>
     </message>
     <message>
-<<<<<<< HEAD
-        <location filename="../GUI/PageInput.cpp" line="143"/>
-=======
-        <location filename="../GUI/PageInput.cpp" line="128"/>
->>>>>>> 6f0902f9
+        <location filename="../GUI/PageInput.cpp" line="144"/>
         <source>Scale video</source>
         <translation>缩放视频</translation>
     </message>
     <message>
-<<<<<<< HEAD
-        <location filename="../GUI/PageInput.cpp" line="144"/>
-=======
-        <location filename="../GUI/PageInput.cpp" line="129"/>
->>>>>>> 6f0902f9
+        <location filename="../GUI/PageInput.cpp" line="145"/>
         <source>Enable or disable scaling. Scaling uses more CPU time, but if the scaled video is smaller, it could make the encoding faster.</source>
         <translation>启用或者禁用视频缩放，缩放需要更多的CPU时间，但如果缩放后视频较小，也将会大大加快编码。</translation>
     </message>
     <message>
-<<<<<<< HEAD
-        <location filename="../GUI/PageInput.cpp" line="145"/>
-=======
-        <location filename="../GUI/PageInput.cpp" line="130"/>
->>>>>>> 6f0902f9
+        <location filename="../GUI/PageInput.cpp" line="146"/>
         <source>Scaled width:</source>
         <translation>缩放宽度：</translation>
     </message>
     <message>
-<<<<<<< HEAD
-        <location filename="../GUI/PageInput.cpp" line="149"/>
-=======
-        <location filename="../GUI/PageInput.cpp" line="134"/>
->>>>>>> 6f0902f9
+        <location filename="../GUI/PageInput.cpp" line="150"/>
         <source>Scaled height:</source>
         <translation>缩放高度：</translation>
     </message>
     <message>
-<<<<<<< HEAD
-        <location filename="../GUI/PageInput.cpp" line="153"/>
-=======
-        <location filename="../GUI/PageInput.cpp" line="138"/>
->>>>>>> 6f0902f9
+        <location filename="../GUI/PageInput.cpp" line="154"/>
         <source>Record cursor</source>
         <translation>录制光标</translation>
     </message>
     <message>
-<<<<<<< HEAD
-        <location filename="../GUI/PageInput.cpp" line="223"/>
-=======
-        <location filename="../GUI/PageInput.cpp" line="208"/>
->>>>>>> 6f0902f9
+        <location filename="../GUI/PageInput.cpp" line="224"/>
         <source>Audio input</source>
         <translation>音频输入</translation>
     </message>
     <message>
-<<<<<<< HEAD
-        <location filename="../GUI/PageInput.cpp" line="225"/>
-=======
-        <location filename="../GUI/PageInput.cpp" line="210"/>
->>>>>>> 6f0902f9
+        <location filename="../GUI/PageInput.cpp" line="226"/>
         <source>Record audio</source>
         <translation>录制声音</translation>
     </message>
     <message>
-<<<<<<< HEAD
-        <location filename="../GUI/PageInput.cpp" line="226"/>
-=======
-        <location filename="../GUI/PageInput.cpp" line="211"/>
->>>>>>> 6f0902f9
+        <location filename="../GUI/PageInput.cpp" line="227"/>
         <source>Backend:</source>
         <translation>后端：</translation>
     </message>
     <message>
-<<<<<<< HEAD
-        <location filename="../GUI/PageInput.cpp" line="235"/>
-=======
-        <location filename="../GUI/PageInput.cpp" line="220"/>
->>>>>>> 6f0902f9
+        <location filename="../GUI/PageInput.cpp" line="236"/>
         <source>The audio backend that will be used for recording.
 The ALSA backend will also work on systems that use PulseAudio, but it is better to use the PulseAudio backend directly.</source>
         <translation>录制所用音频后端。
 ALSA后端在使用PulseAudio的系统上也能工作，但最好直接使用PulseAudio后端。</translation>
     </message>
     <message>
-<<<<<<< HEAD
-        <location filename="../GUI/PageInput.cpp" line="237"/>
-=======
-        <location filename="../GUI/PageInput.cpp" line="222"/>
->>>>>>> 6f0902f9
+        <location filename="../GUI/PageInput.cpp" line="238"/>
         <source>Device:</source>
         <translation>设备：</translation>
     </message>
     <message>
-<<<<<<< HEAD
-        <location filename="../GUI/PageInput.cpp" line="239"/>
-=======
-        <location filename="../GUI/PageInput.cpp" line="224"/>
->>>>>>> 6f0902f9
+        <location filename="../GUI/PageInput.cpp" line="240"/>
         <source>The ALSA device that will be used for recording. Normally this should be &apos;default&apos;.
 You can change this to something like plughw:0,0 (which means sound card 0 input 0 with plugins enabled).</source>
         <comment>Don&apos;t translate &apos;default&apos; and &apos;plughw&apos;</comment>
@@ -598,20 +398,12 @@
 您可以改成其它类似plughw:0,0的值（意思是声卡0输入0且启用插件）。</translation>
     </message>
     <message>
-<<<<<<< HEAD
-        <location filename="../GUI/PageInput.cpp" line="242"/>
-=======
-        <location filename="../GUI/PageInput.cpp" line="227"/>
->>>>>>> 6f0902f9
+        <location filename="../GUI/PageInput.cpp" line="243"/>
         <source>Source:</source>
         <translation>源：</translation>
     </message>
     <message>
-<<<<<<< HEAD
-        <location filename="../GUI/PageInput.cpp" line="245"/>
-=======
-        <location filename="../GUI/PageInput.cpp" line="230"/>
->>>>>>> 6f0902f9
+        <location filename="../GUI/PageInput.cpp" line="246"/>
         <source>The PulseAudio source that will be used for recording.
 A &apos;monitor&apos; is a source that records the audio played by other applications.</source>
         <comment>Don&apos;t translate &apos;monitor&apos; unless PulseAudio does this as well</comment>
@@ -619,77 +411,45 @@
 &quot;monitor&quot;即是录制其它程序播放的声音源。</translation>
     </message>
     <message>
-<<<<<<< HEAD
-        <location filename="../GUI/PageInput.cpp" line="247"/>
-=======
-        <location filename="../GUI/PageInput.cpp" line="232"/>
->>>>>>> 6f0902f9
+        <location filename="../GUI/PageInput.cpp" line="248"/>
         <source>Refresh</source>
         <translation>刷新</translation>
     </message>
     <message>
-<<<<<<< HEAD
-        <location filename="../GUI/PageInput.cpp" line="248"/>
-=======
-        <location filename="../GUI/PageInput.cpp" line="233"/>
->>>>>>> 6f0902f9
+        <location filename="../GUI/PageInput.cpp" line="249"/>
         <source>Refreshes the list of PulseAudio sources.</source>
         <translation>刷新PulseAudio源列表。</translation>
     </message>
     <message>
-<<<<<<< HEAD
-        <location filename="../GUI/PageInput.cpp" line="273"/>
-=======
-        <location filename="../GUI/PageInput.cpp" line="258"/>
->>>>>>> 6f0902f9
+        <location filename="../GUI/PageInput.cpp" line="274"/>
         <source>Back</source>
         <translation>后退</translation>
     </message>
     <message>
-<<<<<<< HEAD
-        <location filename="../GUI/PageInput.cpp" line="274"/>
-=======
-        <location filename="../GUI/PageInput.cpp" line="259"/>
->>>>>>> 6f0902f9
+        <location filename="../GUI/PageInput.cpp" line="275"/>
         <source>Continue</source>
         <translation>继续</translation>
     </message>
     <message>
-<<<<<<< HEAD
-        <location filename="../GUI/PageInput.cpp" line="596"/>
-=======
-        <location filename="../GUI/PageInput.cpp" line="577"/>
->>>>>>> 6f0902f9
+        <location filename="../GUI/PageInput.cpp" line="597"/>
         <source>All screens: %1x%2</source>
         <comment>This appears in the screen selection combobox</comment>
         <translation>所有屏幕：%1x%2</translation>
     </message>
     <message>
-<<<<<<< HEAD
-        <location filename="../GUI/PageInput.cpp" line="600"/>
-=======
-        <location filename="../GUI/PageInput.cpp" line="581"/>
->>>>>>> 6f0902f9
+        <location filename="../GUI/PageInput.cpp" line="601"/>
         <source>Screen %1: %2x%3 at %4,%5</source>
         <comment>This appears in the screen selection combobox</comment>
         <translation>屏幕%1：%2x%3位于%4,%5</translation>
     </message>
     <message>
-<<<<<<< HEAD
-        <location filename="../GUI/PageInput.cpp" line="742"/>
-=======
-        <location filename="../GUI/PageInput.cpp" line="723"/>
->>>>>>> 6f0902f9
+        <location filename="../GUI/PageInput.cpp" line="743"/>
         <source>Screen %1</source>
         <comment>This appears in the screen labels</comment>
         <translation>屏幕%1</translation>
     </message>
     <message>
-<<<<<<< HEAD
-        <location filename="../GUI/PageInput.cpp" line="774"/>
-=======
-        <location filename="../GUI/PageInput.cpp" line="755"/>
->>>>>>> 6f0902f9
+        <location filename="../GUI/PageInput.cpp" line="775"/>
         <source>You did not enter a command to start the OpenGL application that you want to record.
 Click the &apos;OpenGL settings&apos; button and enter a command.</source>
         <translation>您未输入任何命令来启动想要录制的OpenGL应用程序。
@@ -699,128 +459,74 @@
 <context>
     <name>PageOutput</name>
     <message>
-<<<<<<< HEAD
-=======
-        <location filename="../GUI/PageOutput.cpp" line="59"/>
-        <location filename="../GUI/PageOutput.cpp" line="62"/>
-        <location filename="../GUI/PageOutput.cpp" line="65"/>
-        <location filename="../GUI/PageOutput.cpp" line="68"/>
-        <location filename="../GUI/PageOutput.cpp" line="104"/>
->>>>>>> 6f0902f9
         <source>files</source>
         <comment>This appears in the file dialog, e.g. &apos;MP4 files&apos;</comment>
         <translation type="obsolete">文件</translation>
     </message>
     <message>
-<<<<<<< HEAD
-        <location filename="../GUI/PageOutput.cpp" line="69"/>
-        <location filename="../GUI/PageOutput.cpp" line="75"/>
-        <location filename="../GUI/PageOutput.cpp" line="82"/>
-=======
-        <location filename="../GUI/PageOutput.cpp" line="71"/>
-        <location filename="../GUI/PageOutput.cpp" line="77"/>
-        <location filename="../GUI/PageOutput.cpp" line="84"/>
->>>>>>> 6f0902f9
+        <location filename="../GUI/PageOutput.cpp" line="70"/>
+        <location filename="../GUI/PageOutput.cpp" line="76"/>
+        <location filename="../GUI/PageOutput.cpp" line="83"/>
         <source>Other...</source>
         <translation>其它...</translation>
     </message>
     <message>
-<<<<<<< HEAD
-        <location filename="../GUI/PageOutput.cpp" line="81"/>
-=======
-        <location filename="../GUI/PageOutput.cpp" line="83"/>
->>>>>>> 6f0902f9
+        <location filename="../GUI/PageOutput.cpp" line="82"/>
         <source>Uncompressed</source>
         <translation>不压缩</translation>
     </message>
     <message>
-<<<<<<< HEAD
-        <location filename="../GUI/PageOutput.cpp" line="57"/>
-        <location filename="../GUI/PageOutput.cpp" line="60"/>
-        <location filename="../GUI/PageOutput.cpp" line="63"/>
-        <location filename="../GUI/PageOutput.cpp" line="66"/>
-        <location filename="../GUI/PageOutput.cpp" line="102"/>
+        <location filename="../GUI/PageOutput.cpp" line="58"/>
+        <location filename="../GUI/PageOutput.cpp" line="61"/>
+        <location filename="../GUI/PageOutput.cpp" line="64"/>
+        <location filename="../GUI/PageOutput.cpp" line="67"/>
+        <location filename="../GUI/PageOutput.cpp" line="103"/>
         <source>%1 files</source>
         <comment>This appears in the file dialog, e.g. &apos;MP4 files&apos;</comment>
         <translation type="unfinished"></translation>
     </message>
     <message>
-        <location filename="../GUI/PageOutput.cpp" line="136"/>
-=======
-        <location filename="../GUI/PageOutput.cpp" line="138"/>
->>>>>>> 6f0902f9
+        <location filename="../GUI/PageOutput.cpp" line="137"/>
         <source>Error: Could not find any suitable container in libavformat!</source>
         <translation type="unfinished"></translation>
     </message>
     <message>
-<<<<<<< HEAD
-        <location filename="../GUI/PageOutput.cpp" line="140"/>
-=======
-        <location filename="../GUI/PageOutput.cpp" line="142"/>
->>>>>>> 6f0902f9
+        <location filename="../GUI/PageOutput.cpp" line="141"/>
         <source>Error: Could not find any suitable video codec in libavcodec!</source>
         <translation type="unfinished"></translation>
     </message>
     <message>
-<<<<<<< HEAD
-        <location filename="../GUI/PageOutput.cpp" line="144"/>
-=======
-        <location filename="../GUI/PageOutput.cpp" line="146"/>
->>>>>>> 6f0902f9
+        <location filename="../GUI/PageOutput.cpp" line="145"/>
         <source>Error: Could not find any suitable audio codec in libavcodec!</source>
         <translation type="unfinished"></translation>
     </message>
     <message>
-<<<<<<< HEAD
-        <location filename="../GUI/PageOutput.cpp" line="148"/>
-=======
-        <location filename="../GUI/PageOutput.cpp" line="150"/>
->>>>>>> 6f0902f9
+        <location filename="../GUI/PageOutput.cpp" line="149"/>
         <source>File</source>
         <translation>文件</translation>
     </message>
     <message>
-<<<<<<< HEAD
-        <location filename="../GUI/PageOutput.cpp" line="150"/>
-=======
-        <location filename="../GUI/PageOutput.cpp" line="152"/>
->>>>>>> 6f0902f9
+        <location filename="../GUI/PageOutput.cpp" line="151"/>
         <source>Save as:</source>
         <translation>另存为：</translation>
     </message>
     <message>
-<<<<<<< HEAD
-        <location filename="../GUI/PageOutput.cpp" line="152"/>
-=======
-        <location filename="../GUI/PageOutput.cpp" line="154"/>
->>>>>>> 6f0902f9
+        <location filename="../GUI/PageOutput.cpp" line="153"/>
         <source>The recording will be saved to this location.</source>
         <translation>录像将会保存到这里。</translation>
     </message>
     <message>
-<<<<<<< HEAD
-        <location filename="../GUI/PageOutput.cpp" line="153"/>
-=======
-        <location filename="../GUI/PageOutput.cpp" line="155"/>
->>>>>>> 6f0902f9
+        <location filename="../GUI/PageOutput.cpp" line="154"/>
         <source>Browse...</source>
         <translation>选择...</translation>
     </message>
     <message>
-<<<<<<< HEAD
-        <location filename="../GUI/PageOutput.cpp" line="154"/>
-=======
-        <location filename="../GUI/PageOutput.cpp" line="156"/>
->>>>>>> 6f0902f9
+        <location filename="../GUI/PageOutput.cpp" line="155"/>
         <source>Separate file per segment</source>
         <translation>将文件分段</translation>
     </message>
     <message>
-<<<<<<< HEAD
-        <location filename="../GUI/PageOutput.cpp" line="155"/>
-=======
-        <location filename="../GUI/PageOutput.cpp" line="157"/>
->>>>>>> 6f0902f9
+        <location filename="../GUI/PageOutput.cpp" line="156"/>
         <source>If checked, a separate video file will be created every time you pause and resume the recording.
 If the original file name is &apos;test.mkv&apos;, the segments will be saved as &apos;test-0001.mkv&apos;, &apos;test-0002.mkv&apos;, ...
 File names that exist already will be skipped.</source>
@@ -829,20 +535,12 @@
 如果文件名已经存在，则会跳过。</translation>
     </message>
     <message>
-<<<<<<< HEAD
-        <location filename="../GUI/PageOutput.cpp" line="158"/>
-=======
-        <location filename="../GUI/PageOutput.cpp" line="160"/>
->>>>>>> 6f0902f9
+        <location filename="../GUI/PageOutput.cpp" line="159"/>
         <source>Container:</source>
         <translation>容器：</translation>
     </message>
     <message>
-<<<<<<< HEAD
-        <location filename="../GUI/PageOutput.cpp" line="166"/>
-=======
-        <location filename="../GUI/PageOutput.cpp" line="168"/>
->>>>>>> 6f0902f9
+        <location filename="../GUI/PageOutput.cpp" line="167"/>
         <source>The container (file format) that will be used to save the recording.
 Note that not all codecs are supported by all containers, and that not all media players can read all file formats.
 - Matroska (MKV) supports all the codecs, but is less well-known.
@@ -863,49 +561,28 @@
 --OGG仅支持Theora和Vorbis。   </translation>
     </message>
     <message>
-<<<<<<< HEAD
-        <location filename="../GUI/PageOutput.cpp" line="175"/>
-=======
-        <location filename="../GUI/PageOutput.cpp" line="177"/>
->>>>>>> 6f0902f9
+        <location filename="../GUI/PageOutput.cpp" line="176"/>
         <source>Container name:</source>
         <translation>容器名称：</translation>
     </message>
     <message>
-<<<<<<< HEAD
-        <location filename="../GUI/PageOutput.cpp" line="181"/>
-=======
-        <location filename="../GUI/PageOutput.cpp" line="183"/>
->>>>>>> 6f0902f9
+        <location filename="../GUI/PageOutput.cpp" line="182"/>
         <source>For advanced users. You can use any libav/ffmpeg format, but many of them are not useful or may not work.</source>
         <translation>适用于高级用户，您可以任意的libav、ffmpeg格式，但大多数没什么用还可能无法工作。</translation>
     </message>
     <message>
-<<<<<<< HEAD
-        <location filename="../GUI/PageOutput.cpp" line="197"/>
-=======
-        <location filename="../GUI/PageOutput.cpp" line="199"/>
->>>>>>> 6f0902f9
+        <location filename="../GUI/PageOutput.cpp" line="198"/>
         <source>Video</source>
         <translation>视频</translation>
     </message>
     <message>
-<<<<<<< HEAD
-        <location filename="../GUI/PageOutput.cpp" line="199"/>
-        <location filename="../GUI/PageOutput.cpp" line="279"/>
-=======
-        <location filename="../GUI/PageOutput.cpp" line="201"/>
-        <location filename="../GUI/PageOutput.cpp" line="281"/>
->>>>>>> 6f0902f9
+        <location filename="../GUI/PageOutput.cpp" line="200"/>
+        <location filename="../GUI/PageOutput.cpp" line="280"/>
         <source>Codec:</source>
         <translation>编解码器：</translation>
     </message>
     <message>
-<<<<<<< HEAD
-        <location filename="../GUI/PageOutput.cpp" line="204"/>
-=======
-        <location filename="../GUI/PageOutput.cpp" line="206"/>
->>>>>>> 6f0902f9
+        <location filename="../GUI/PageOutput.cpp" line="205"/>
         <source>The codec that will be used to compress the video stream.
 - H.264 (libx264) is by far the best codec - high quality and very fast.
 - VP8 (libvpx) is quite good but also quite slow.
@@ -916,164 +593,96 @@
 --Theora（libtheora）并不推荐使用它，因为质量不是很好。</translation>
     </message>
     <message>
-<<<<<<< HEAD
-        <location filename="../GUI/PageOutput.cpp" line="208"/>
-        <location filename="../GUI/PageOutput.cpp" line="292"/>
-=======
-        <location filename="../GUI/PageOutput.cpp" line="210"/>
-        <location filename="../GUI/PageOutput.cpp" line="294"/>
->>>>>>> 6f0902f9
+        <location filename="../GUI/PageOutput.cpp" line="209"/>
+        <location filename="../GUI/PageOutput.cpp" line="293"/>
         <source>Codec name:</source>
         <translation>编解码器名称：</translation>
     </message>
     <message>
-<<<<<<< HEAD
-        <location filename="../GUI/PageOutput.cpp" line="214"/>
-=======
-        <location filename="../GUI/PageOutput.cpp" line="216"/>
->>>>>>> 6f0902f9
+        <location filename="../GUI/PageOutput.cpp" line="215"/>
         <source>For advanced users. You can use any libav/ffmpeg video codec, but many of them are not useful or may not work.</source>
         <translation>适用于高级用户，您可以任意的libav、ffmpeg格式，但大多数没什么用还可能无法工作。</translation>
     </message>
     <message>
-<<<<<<< HEAD
-        <location filename="../GUI/PageOutput.cpp" line="215"/>
-        <location filename="../GUI/PageOutput.cpp" line="299"/>
-=======
-        <location filename="../GUI/PageOutput.cpp" line="217"/>
-        <location filename="../GUI/PageOutput.cpp" line="301"/>
->>>>>>> 6f0902f9
+        <location filename="../GUI/PageOutput.cpp" line="216"/>
+        <location filename="../GUI/PageOutput.cpp" line="300"/>
         <source>Bit rate (in kbps):</source>
         <translation>比特率（kbps）：</translation>
     </message>
     <message>
-<<<<<<< HEAD
-        <location filename="../GUI/PageOutput.cpp" line="217"/>
-=======
-        <location filename="../GUI/PageOutput.cpp" line="219"/>
->>>>>>> 6f0902f9
+        <location filename="../GUI/PageOutput.cpp" line="218"/>
         <source>The video bit rate (in kilobit per second). A higher value means a higher quality.
 If you have no idea where to start, try 5000 and change it if needed.</source>
         <translation>视频的比特率（kb/s），越高质量越高。
 如果您不知写多少好，试试5000，如果不行再稍微调整。</translation>
     </message>
     <message>
-<<<<<<< HEAD
-        <location filename="../GUI/PageOutput.cpp" line="219"/>
-=======
-        <location filename="../GUI/PageOutput.cpp" line="221"/>
->>>>>>> 6f0902f9
+        <location filename="../GUI/PageOutput.cpp" line="220"/>
         <source>Constant rate factor:</source>
         <comment>libx264 setting: don&apos;t translate this unless you can come up with something sensible</comment>
         <translation>速率基因常量：</translation>
     </message>
     <message>
-<<<<<<< HEAD
-        <location filename="../GUI/PageOutput.cpp" line="224"/>
-=======
-        <location filename="../GUI/PageOutput.cpp" line="226"/>
->>>>>>> 6f0902f9
+        <location filename="../GUI/PageOutput.cpp" line="225"/>
         <source>This setting changes the video quality. A lower value means a higher quality.
 The allowed range is 0-51 (0 means lossless, the default is 23).</source>
         <translation>此设置会更改视频的质量，值越低质量越高。
 允许的范围是0～51（0意味着无损，默认值是23）。</translation>
     </message>
     <message>
-<<<<<<< HEAD
-        <location filename="../GUI/PageOutput.cpp" line="230"/>
-=======
-        <location filename="../GUI/PageOutput.cpp" line="232"/>
->>>>>>> 6f0902f9
+        <location filename="../GUI/PageOutput.cpp" line="231"/>
         <source>Preset:</source>
         <comment>libx264 setting: don&apos;t translate this unless you can come up with something sensible</comment>
         <translation>预设：</translation>
     </message>
     <message>
-<<<<<<< HEAD
-        <location filename="../GUI/PageOutput.cpp" line="235"/>
-=======
-        <location filename="../GUI/PageOutput.cpp" line="237"/>
->>>>>>> 6f0902f9
+        <location filename="../GUI/PageOutput.cpp" line="236"/>
         <source>The encoding speed. A higher speed uses less CPU (making higher recording frame rates possible),
 but results in larger files. The quality shouldn&apos;t be affected too much.</source>
         <translation>编码速度，值越高使用的CPU时间越少（使得录制更高的帧率成为可能），
 但同时意味着文件体积大，当然质量不会太受影响。</translation>
     </message>
     <message>
-<<<<<<< HEAD
-        <location filename="../GUI/PageOutput.cpp" line="237"/>
-=======
-        <location filename="../GUI/PageOutput.cpp" line="239"/>
->>>>>>> 6f0902f9
+        <location filename="../GUI/PageOutput.cpp" line="238"/>
         <source>CPU used:</source>
         <comment>libvpx setting: don&apos;t translate this unless you can come up with something sensible</comment>
         <translation>CPU占用：</translation>
     </message>
     <message>
-<<<<<<< HEAD
-        <location filename="../GUI/PageOutput.cpp" line="239"/>
-=======
-        <location filename="../GUI/PageOutput.cpp" line="241"/>
->>>>>>> 6f0902f9
+        <location filename="../GUI/PageOutput.cpp" line="240"/>
         <source>fastest</source>
         <translation>最快</translation>
     </message>
     <message>
-<<<<<<< HEAD
-        <location filename="../GUI/PageOutput.cpp" line="244"/>
-=======
-        <location filename="../GUI/PageOutput.cpp" line="246"/>
->>>>>>> 6f0902f9
+        <location filename="../GUI/PageOutput.cpp" line="245"/>
         <source>slowest</source>
         <translation>最慢</translation>
     </message>
     <message>
-<<<<<<< HEAD
-        <location filename="../GUI/PageOutput.cpp" line="245"/>
-=======
-        <location filename="../GUI/PageOutput.cpp" line="247"/>
->>>>>>> 6f0902f9
+        <location filename="../GUI/PageOutput.cpp" line="246"/>
         <source>The encoding speed. A higher value uses *less* CPU time. (I didn&apos;t choose the name, this is the name
 used by the VP8 encoder). Higher values result in lower quality video, unless you increase the bit rate too.</source>
         <translation>编码速度，值越高使用的CPU时间越少（这名称是VP8编码器用的），同时意味着更低的质量，除非您同时增加比特率。</translation>
     </message>
     <message>
-<<<<<<< HEAD
-        <location filename="../GUI/PageOutput.cpp" line="247"/>
-        <location filename="../GUI/PageOutput.cpp" line="302"/>
-=======
-        <location filename="../GUI/PageOutput.cpp" line="249"/>
-        <location filename="../GUI/PageOutput.cpp" line="304"/>
->>>>>>> 6f0902f9
+        <location filename="../GUI/PageOutput.cpp" line="248"/>
+        <location filename="../GUI/PageOutput.cpp" line="303"/>
         <source>Custom options:</source>
         <translation>自定义选项：</translation>
     </message>
     <message>
-<<<<<<< HEAD
-        <location filename="../GUI/PageOutput.cpp" line="249"/>
-        <location filename="../GUI/PageOutput.cpp" line="304"/>
-=======
-        <location filename="../GUI/PageOutput.cpp" line="251"/>
-        <location filename="../GUI/PageOutput.cpp" line="306"/>
->>>>>>> 6f0902f9
+        <location filename="../GUI/PageOutput.cpp" line="250"/>
+        <location filename="../GUI/PageOutput.cpp" line="305"/>
         <source>Custom codec options separated by commas (e.g. option1=value1,option2=value2,option3=value3)</source>
         <translation>自定义编解码器选项由英文逗号分隔（比如 option1=value1,option2=value2,option3=value3）</translation>
     </message>
     <message>
-<<<<<<< HEAD
-        <location filename="../GUI/PageOutput.cpp" line="250"/>
-=======
-        <location filename="../GUI/PageOutput.cpp" line="252"/>
->>>>>>> 6f0902f9
+        <location filename="../GUI/PageOutput.cpp" line="251"/>
         <source>Allow frame skipping</source>
         <translation>允许跳帧</translation>
     </message>
     <message>
-<<<<<<< HEAD
-        <location filename="../GUI/PageOutput.cpp" line="251"/>
-=======
-        <location filename="../GUI/PageOutput.cpp" line="253"/>
->>>>>>> 6f0902f9
+        <location filename="../GUI/PageOutput.cpp" line="252"/>
         <source>If checked, the video encoder will be allowed to skip frames if the input frame rate is
 lower than the output frame rate. If not checked, input frames will be duplicated to fill the holes.
 This increases the file size and CPU usage, but reduces the latency for live streams in some cases.
@@ -1083,20 +692,12 @@
 这不会影响视频的视觉效果。</translation>
     </message>
     <message>
-<<<<<<< HEAD
-        <location filename="../GUI/PageOutput.cpp" line="277"/>
-=======
-        <location filename="../GUI/PageOutput.cpp" line="279"/>
->>>>>>> 6f0902f9
+        <location filename="../GUI/PageOutput.cpp" line="278"/>
         <source>Audio</source>
         <translation>音频</translation>
     </message>
     <message>
-<<<<<<< HEAD
-        <location filename="../GUI/PageOutput.cpp" line="284"/>
-=======
-        <location filename="../GUI/PageOutput.cpp" line="286"/>
->>>>>>> 6f0902f9
+        <location filename="../GUI/PageOutput.cpp" line="285"/>
         <source>The codec that will be used to compress the audio stream. You shouldn&apos;t worry too much about
 this, because the size of the audio data is usually negligible compared to the size of the video data.
 And if you&apos;re only recording your own voice (i.e. no music), the quality won&apos;t matter that much anyway.
@@ -1114,87 +715,49 @@
 --不压缩只是简单未经压缩地保存声音数据，文件将会非常大，但是速度也很快。</translation>
     </message>
     <message>
-<<<<<<< HEAD
-        <location filename="../GUI/PageOutput.cpp" line="298"/>
-=======
-        <location filename="../GUI/PageOutput.cpp" line="300"/>
->>>>>>> 6f0902f9
+        <location filename="../GUI/PageOutput.cpp" line="299"/>
         <source>For advanced users. You can use any libav/ffmpeg audio codec, but many of them are not useful or may not work.</source>
         <translation>适用于高级用户，您可以任意的libav、ffmpeg格式，但大多数没什么用还可能无法工作。</translation>
     </message>
     <message>
-<<<<<<< HEAD
-        <location filename="../GUI/PageOutput.cpp" line="301"/>
-=======
-        <location filename="../GUI/PageOutput.cpp" line="303"/>
->>>>>>> 6f0902f9
+        <location filename="../GUI/PageOutput.cpp" line="302"/>
         <source>The audio bit rate (in kilobit per second). A higher value means a higher quality. The typical value is 128.</source>
         <translation>音频比特率（kb/s），值越高质量超高，通常用128。</translation>
     </message>
     <message>
-<<<<<<< HEAD
-        <location filename="../GUI/PageOutput.cpp" line="318"/>
-=======
-        <location filename="../GUI/PageOutput.cpp" line="320"/>
->>>>>>> 6f0902f9
+        <location filename="../GUI/PageOutput.cpp" line="319"/>
         <source>Back</source>
         <translation>后退</translation>
     </message>
     <message>
-<<<<<<< HEAD
-        <location filename="../GUI/PageOutput.cpp" line="319"/>
-=======
-        <location filename="../GUI/PageOutput.cpp" line="321"/>
->>>>>>> 6f0902f9
+        <location filename="../GUI/PageOutput.cpp" line="320"/>
         <source>Continue</source>
         <translation>继续</translation>
     </message>
     <message>
-<<<<<<< HEAD
-        <location filename="../GUI/PageOutput.cpp" line="545"/>
-        <location filename="../GUI/PageOutput.cpp" line="553"/>
-=======
-        <location filename="../GUI/PageOutput.cpp" line="547"/>
-        <location filename="../GUI/PageOutput.cpp" line="555"/>
->>>>>>> 6f0902f9
+        <location filename="../GUI/PageOutput.cpp" line="546"/>
+        <location filename="../GUI/PageOutput.cpp" line="554"/>
         <source>not installed</source>
         <translation>未安装</translation>
     </message>
     <message>
-<<<<<<< HEAD
-        <location filename="../GUI/PageOutput.cpp" line="547"/>
-        <location filename="../GUI/PageOutput.cpp" line="555"/>
-=======
-        <location filename="../GUI/PageOutput.cpp" line="549"/>
-        <location filename="../GUI/PageOutput.cpp" line="557"/>
->>>>>>> 6f0902f9
+        <location filename="../GUI/PageOutput.cpp" line="548"/>
+        <location filename="../GUI/PageOutput.cpp" line="556"/>
         <source>not supported by container</source>
         <translation>不受容器支持</translation>
     </message>
     <message>
-<<<<<<< HEAD
-        <location filename="../GUI/PageOutput.cpp" line="598"/>
-=======
-        <location filename="../GUI/PageOutput.cpp" line="600"/>
->>>>>>> 6f0902f9
+        <location filename="../GUI/PageOutput.cpp" line="599"/>
         <source>Save recording as</source>
         <translation>保存录像为</translation>
     </message>
     <message>
-<<<<<<< HEAD
-        <location filename="../GUI/PageOutput.cpp" line="638"/>
-=======
-        <location filename="../GUI/PageOutput.cpp" line="640"/>
->>>>>>> 6f0902f9
+        <location filename="../GUI/PageOutput.cpp" line="639"/>
         <source>You did not select an output file!</source>
         <translation>您还没选择输出文件！</translation>
     </message>
     <message>
-<<<<<<< HEAD
-        <location filename="../GUI/PageOutput.cpp" line="642"/>
-=======
-        <location filename="../GUI/PageOutput.cpp" line="645"/>
->>>>>>> 6f0902f9
+        <location filename="../GUI/PageOutput.cpp" line="644"/>
         <source>The file &apos;%1&apos; already exists. Are you sure that you want to overwrite it?</source>
         <translation>文件%1已经存在，确定要覆盖吗？</translation>
     </message>
@@ -1202,456 +765,253 @@
 <context>
     <name>PageRecord</name>
     <message>
-<<<<<<< HEAD
-        <location filename="../GUI/PageRecord.cpp" line="144"/>
-=======
-        <location filename="../GUI/PageRecord.cpp" line="147"/>
->>>>>>> 6f0902f9
+        <location filename="../GUI/PageRecord.cpp" line="145"/>
         <source>Recording</source>
         <translation>正在录制</translation>
     </message>
     <message>
-<<<<<<< HEAD
-        <location filename="../GUI/PageRecord.cpp" line="148"/>
-=======
-        <location filename="../GUI/PageRecord.cpp" line="151"/>
->>>>>>> 6f0902f9
+        <location filename="../GUI/PageRecord.cpp" line="149"/>
         <source>Enable recording hotkey</source>
         <translation>启用录制热键</translation>
     </message>
     <message>
-<<<<<<< HEAD
-        <location filename="../GUI/PageRecord.cpp" line="149"/>
-=======
-        <location filename="../GUI/PageRecord.cpp" line="152"/>
->>>>>>> 6f0902f9
+        <location filename="../GUI/PageRecord.cpp" line="150"/>
         <source>Enable sound notifications</source>
         <translation type="unfinished"></translation>
     </message>
     <message>
-<<<<<<< HEAD
-        <location filename="../GUI/PageRecord.cpp" line="150"/>
-=======
-        <location filename="../GUI/PageRecord.cpp" line="153"/>
->>>>>>> 6f0902f9
+        <location filename="../GUI/PageRecord.cpp" line="151"/>
         <source>Hotkey:</source>
         <translation>热键：</translation>
     </message>
     <message>
-<<<<<<< HEAD
-        <location filename="../GUI/PageRecord.cpp" line="151"/>
-=======
-        <location filename="../GUI/PageRecord.cpp" line="154"/>
->>>>>>> 6f0902f9
+        <location filename="../GUI/PageRecord.cpp" line="152"/>
         <source>Ctrl +</source>
         <translation>Ctrl +</translation>
     </message>
     <message>
-<<<<<<< HEAD
-        <location filename="../GUI/PageRecord.cpp" line="152"/>
-=======
-        <location filename="../GUI/PageRecord.cpp" line="155"/>
->>>>>>> 6f0902f9
+        <location filename="../GUI/PageRecord.cpp" line="153"/>
         <source>Shift +</source>
         <translation>Shift +</translation>
     </message>
     <message>
-<<<<<<< HEAD
-        <location filename="../GUI/PageRecord.cpp" line="153"/>
-=======
-        <location filename="../GUI/PageRecord.cpp" line="156"/>
->>>>>>> 6f0902f9
+        <location filename="../GUI/PageRecord.cpp" line="154"/>
         <source>Alt +</source>
         <translation>Alt +</translation>
     </message>
     <message>
-<<<<<<< HEAD
-        <location filename="../GUI/PageRecord.cpp" line="154"/>
-=======
-        <location filename="../GUI/PageRecord.cpp" line="157"/>
->>>>>>> 6f0902f9
+        <location filename="../GUI/PageRecord.cpp" line="155"/>
         <source>Super +</source>
         <translation>Super +</translation>
     </message>
     <message>
-<<<<<<< HEAD
-        <location filename="../GUI/PageRecord.cpp" line="156"/>
-=======
-        <location filename="../GUI/PageRecord.cpp" line="159"/>
->>>>>>> 6f0902f9
+        <location filename="../GUI/PageRecord.cpp" line="157"/>
         <source>The key that you have to press (combined with the given modifiers) to start or pause recording.
 The program that you are recording will not receive the key press.</source>
         <translation>开始/暂停录制的按键（结合修饰按键）。
 被录制的程序将无法接收到设定的按键消息。</translation>
     </message>
     <message>
-<<<<<<< HEAD
-        <location filename="../GUI/PageRecord.cpp" line="196"/>
-=======
-        <location filename="../GUI/PageRecord.cpp" line="199"/>
->>>>>>> 6f0902f9
+        <location filename="../GUI/PageRecord.cpp" line="197"/>
         <source>Information</source>
         <translation>信息</translation>
     </message>
     <message>
-<<<<<<< HEAD
-        <location filename="../GUI/PageRecord.cpp" line="198"/>
-=======
-        <location filename="../GUI/PageRecord.cpp" line="201"/>
->>>>>>> 6f0902f9
+        <location filename="../GUI/PageRecord.cpp" line="199"/>
         <source>Total time:</source>
         <translation>总时间：</translation>
     </message>
     <message>
-<<<<<<< HEAD
-        <location filename="../GUI/PageRecord.cpp" line="200"/>
-=======
-        <location filename="../GUI/PageRecord.cpp" line="203"/>
->>>>>>> 6f0902f9
+        <location filename="../GUI/PageRecord.cpp" line="201"/>
         <source>FPS in:</source>
         <translation>输入FPS：</translation>
     </message>
     <message>
-<<<<<<< HEAD
-        <location filename="../GUI/PageRecord.cpp" line="202"/>
-=======
-        <location filename="../GUI/PageRecord.cpp" line="205"/>
->>>>>>> 6f0902f9
+        <location filename="../GUI/PageRecord.cpp" line="203"/>
         <source>FPS out:</source>
         <translation>输出FPS：</translation>
     </message>
     <message>
-<<<<<<< HEAD
-        <location filename="../GUI/PageRecord.cpp" line="204"/>
-=======
-        <location filename="../GUI/PageRecord.cpp" line="207"/>
->>>>>>> 6f0902f9
+        <location filename="../GUI/PageRecord.cpp" line="205"/>
         <source>Size in:</source>
         <translation>输入大小：</translation>
     </message>
     <message>
-<<<<<<< HEAD
-        <location filename="../GUI/PageRecord.cpp" line="206"/>
-=======
-        <location filename="../GUI/PageRecord.cpp" line="209"/>
->>>>>>> 6f0902f9
+        <location filename="../GUI/PageRecord.cpp" line="207"/>
         <source>Size out:</source>
         <translation>输出大小：</translation>
     </message>
     <message>
-<<<<<<< HEAD
-        <location filename="../GUI/PageRecord.cpp" line="208"/>
-=======
-        <location filename="../GUI/PageRecord.cpp" line="211"/>
->>>>>>> 6f0902f9
+        <location filename="../GUI/PageRecord.cpp" line="209"/>
         <source>File name:</source>
         <translation>文件名：</translation>
     </message>
     <message>
-<<<<<<< HEAD
-        <location filename="../GUI/PageRecord.cpp" line="211"/>
-=======
-        <location filename="../GUI/PageRecord.cpp" line="214"/>
->>>>>>> 6f0902f9
+        <location filename="../GUI/PageRecord.cpp" line="212"/>
         <source>File size:</source>
         <translation>文件大小：</translation>
     </message>
     <message>
-<<<<<<< HEAD
-        <location filename="../GUI/PageRecord.cpp" line="213"/>
-=======
-        <location filename="../GUI/PageRecord.cpp" line="216"/>
->>>>>>> 6f0902f9
+        <location filename="../GUI/PageRecord.cpp" line="214"/>
         <source>Bit rate:</source>
         <translation>比特率：</translation>
     </message>
     <message>
-<<<<<<< HEAD
-        <location filename="../GUI/PageRecord.cpp" line="236"/>
-=======
-        <location filename="../GUI/PageRecord.cpp" line="239"/>
->>>>>>> 6f0902f9
+        <location filename="../GUI/PageRecord.cpp" line="237"/>
         <source>Preview</source>
         <translation>预览</translation>
     </message>
     <message>
-<<<<<<< HEAD
-        <location filename="../GUI/PageRecord.cpp" line="240"/>
-=======
-        <location filename="../GUI/PageRecord.cpp" line="243"/>
->>>>>>> 6f0902f9
+        <location filename="../GUI/PageRecord.cpp" line="241"/>
         <source>Preview frame rate:</source>
         <translation>预览帧率：</translation>
     </message>
     <message>
-<<<<<<< HEAD
-        <location filename="../GUI/PageRecord.cpp" line="244"/>
-=======
-        <location filename="../GUI/PageRecord.cpp" line="247"/>
->>>>>>> 6f0902f9
+        <location filename="../GUI/PageRecord.cpp" line="245"/>
         <source>Note: Previewing requires extra CPU time (especially at high frame rates).</source>
         <translation>注意：预览需要额外的CPU时间（尤其是高帧率的）。</translation>
     </message>
     <message>
-<<<<<<< HEAD
-        <location filename="../GUI/PageRecord.cpp" line="293"/>
-=======
-        <location filename="../GUI/PageRecord.cpp" line="296"/>
->>>>>>> 6f0902f9
+        <location filename="../GUI/PageRecord.cpp" line="294"/>
         <source>Log</source>
         <translation>日志</translation>
     </message>
     <message>
-<<<<<<< HEAD
-        <location filename="../GUI/PageRecord.cpp" line="308"/>
-        <location filename="../GUI/PageRecord.cpp" line="316"/>
-=======
-        <location filename="../GUI/PageRecord.cpp" line="311"/>
-        <location filename="../GUI/PageRecord.cpp" line="319"/>
->>>>>>> 6f0902f9
+        <location filename="../GUI/PageRecord.cpp" line="309"/>
+        <location filename="../GUI/PageRecord.cpp" line="317"/>
         <source>Cancel recording</source>
         <translation>取消录制</translation>
     </message>
     <message>
-<<<<<<< HEAD
-        <location filename="../GUI/PageRecord.cpp" line="309"/>
-        <location filename="../GUI/PageRecord.cpp" line="315"/>
-=======
-        <location filename="../GUI/PageRecord.cpp" line="312"/>
-        <location filename="../GUI/PageRecord.cpp" line="318"/>
->>>>>>> 6f0902f9
+        <location filename="../GUI/PageRecord.cpp" line="310"/>
+        <location filename="../GUI/PageRecord.cpp" line="316"/>
         <source>Save recording</source>
         <translation>保存录像</translation>
     </message>
     <message>
-<<<<<<< HEAD
-        <location filename="../GUI/PageRecord.cpp" line="363"/>
-=======
-        <location filename="../GUI/PageRecord.cpp" line="366"/>
->>>>>>> 6f0902f9
+        <location filename="../GUI/PageRecord.cpp" line="364"/>
         <source>You have not saved the current recording yet, if you quit now it will be lost.
 Are you sure that you want to quit?</source>
         <translation>您尚未保存当前录像，退出将会丢失。
 您确定退出程序吗？</translation>
     </message>
     <message>
-<<<<<<< HEAD
-        <location filename="../GUI/PageRecord.cpp" line="513"/>
-=======
-        <location filename="../GUI/PageRecord.cpp" line="518"/>
->>>>>>> 6f0902f9
+        <location filename="../GUI/PageRecord.cpp" line="514"/>
         <source>Starting page ...</source>
         <translation type="unfinished"></translation>
     </message>
     <message>
-<<<<<<< HEAD
-        <location filename="../GUI/PageRecord.cpp" line="739"/>
+        <location filename="../GUI/PageRecord.cpp" line="740"/>
         <source>Error: Could not start the GLInject input because it has not been created.</source>
         <translation type="unfinished"></translation>
     </message>
     <message>
-        <location filename="../GUI/PageRecord.cpp" line="539"/>
-=======
-        <location filename="../GUI/PageRecord.cpp" line="544"/>
->>>>>>> 6f0902f9
+        <location filename="../GUI/PageRecord.cpp" line="540"/>
         <source>Started page.</source>
         <translation type="unfinished"></translation>
     </message>
     <message>
-<<<<<<< HEAD
-        <location filename="../GUI/PageRecord.cpp" line="565"/>
-=======
-        <location filename="../GUI/PageRecord.cpp" line="573"/>
->>>>>>> 6f0902f9
+        <location filename="../GUI/PageRecord.cpp" line="566"/>
         <source>Stopping page ...</source>
         <translation type="unfinished"></translation>
     </message>
     <message>
-<<<<<<< HEAD
-        <location filename="../GUI/PageRecord.cpp" line="590"/>
-=======
-        <location filename="../GUI/PageRecord.cpp" line="599"/>
->>>>>>> 6f0902f9
+        <location filename="../GUI/PageRecord.cpp" line="591"/>
         <source>Stopped page.</source>
         <translation type="unfinished"></translation>
     </message>
     <message>
-<<<<<<< HEAD
-        <location filename="../GUI/PageRecord.cpp" line="617"/>
-=======
-        <location filename="../GUI/PageRecord.cpp" line="626"/>
->>>>>>> 6f0902f9
+        <location filename="../GUI/PageRecord.cpp" line="618"/>
         <source>Starting output ...</source>
         <translation type="unfinished"></translation>
     </message>
     <message>
-<<<<<<< HEAD
-        <location filename="../GUI/PageRecord.cpp" line="633"/>
-=======
-        <location filename="../GUI/PageRecord.cpp" line="637"/>
-        <source>Error: Could not get the size of the OpenGL application because GLInject has not been started.</source>
-        <translation type="unfinished"></translation>
-    </message>
-    <message>
-        <location filename="../GUI/PageRecord.cpp" line="642"/>
->>>>>>> 6f0902f9
+        <location filename="../GUI/PageRecord.cpp" line="634"/>
         <source>Error: Could not get the size of the OpenGL application. Either the application wasn&apos;t started correctly, or the application hasn&apos;t created an OpenGL window yet. If you want to start recording before starting the application, you have to enable scaling and enter the video size manually.</source>
         <translation type="unfinished"></translation>
     </message>
     <message>
-<<<<<<< HEAD
-        <location filename="../GUI/PageRecord.cpp" line="669"/>
-=======
-        <location filename="../GUI/PageRecord.cpp" line="678"/>
->>>>>>> 6f0902f9
+        <location filename="../GUI/PageRecord.cpp" line="670"/>
         <source>Started output.</source>
         <translation type="unfinished"></translation>
     </message>
     <message>
-<<<<<<< HEAD
-        <location filename="../GUI/PageRecord.cpp" line="532"/>
-        <location filename="../GUI/PageRecord.cpp" line="678"/>
-        <location filename="../GUI/PageRecord.cpp" line="763"/>
-=======
-        <location filename="../GUI/PageRecord.cpp" line="537"/>
-        <location filename="../GUI/PageRecord.cpp" line="686"/>
-        <location filename="../GUI/PageRecord.cpp" line="773"/>
->>>>>>> 6f0902f9
+        <location filename="../GUI/PageRecord.cpp" line="533"/>
+        <location filename="../GUI/PageRecord.cpp" line="679"/>
+        <location filename="../GUI/PageRecord.cpp" line="764"/>
         <source>Error: Something went wrong during initialization.</source>
         <translation type="unfinished"></translation>
     </message>
     <message>
-<<<<<<< HEAD
-        <location filename="../GUI/PageRecord.cpp" line="628"/>
+        <location filename="../GUI/PageRecord.cpp" line="629"/>
         <source>Error: Could not get the size of the OpenGL application because the GLInject input has not been created.</source>
         <translation type="unfinished"></translation>
     </message>
     <message>
-        <location filename="../GUI/PageRecord.cpp" line="689"/>
+        <location filename="../GUI/PageRecord.cpp" line="690"/>
         <source>Stopping output ...</source>
         <translation type="unfinished"></translation>
     </message>
     <message>
-        <location filename="../GUI/PageRecord.cpp" line="707"/>
+        <location filename="../GUI/PageRecord.cpp" line="708"/>
         <source>Stopped output.</source>
         <translation type="unfinished"></translation>
     </message>
     <message>
-        <location filename="../GUI/PageRecord.cpp" line="734"/>
+        <location filename="../GUI/PageRecord.cpp" line="735"/>
         <source>Starting input ...</source>
         <translation type="unfinished"></translation>
     </message>
     <message>
-        <location filename="../GUI/PageRecord.cpp" line="758"/>
-=======
-        <location filename="../GUI/PageRecord.cpp" line="697"/>
-        <source>Stopping output ...</source>
-        <translation type="unfinished"></translation>
-    </message>
-    <message>
-        <location filename="../GUI/PageRecord.cpp" line="715"/>
-        <source>Stopped output.</source>
-        <translation type="unfinished"></translation>
-    </message>
-    <message>
-        <location filename="../GUI/PageRecord.cpp" line="744"/>
-        <source>Starting input ...</source>
-        <translation type="unfinished"></translation>
-    </message>
-    <message>
-        <location filename="../GUI/PageRecord.cpp" line="749"/>
-        <source>Error: Could not create a GLInject input because GLInject has not been started.</source>
-        <translation type="unfinished"></translation>
-    </message>
-    <message>
-        <location filename="../GUI/PageRecord.cpp" line="768"/>
->>>>>>> 6f0902f9
+        <location filename="../GUI/PageRecord.cpp" line="759"/>
         <source>Started input.</source>
         <translation type="unfinished"></translation>
     </message>
     <message>
-<<<<<<< HEAD
-        <location filename="../GUI/PageRecord.cpp" line="783"/>
-=======
-        <location filename="../GUI/PageRecord.cpp" line="794"/>
->>>>>>> 6f0902f9
+        <location filename="../GUI/PageRecord.cpp" line="784"/>
         <source>Stopping input ...</source>
         <translation type="unfinished"></translation>
     </message>
     <message>
-<<<<<<< HEAD
-        <location filename="../GUI/PageRecord.cpp" line="794"/>
-=======
-        <location filename="../GUI/PageRecord.cpp" line="808"/>
->>>>>>> 6f0902f9
+        <location filename="../GUI/PageRecord.cpp" line="795"/>
         <source>Stopped input.</source>
         <translation type="unfinished"></translation>
     </message>
     <message>
-<<<<<<< HEAD
-        <location filename="../GUI/PageRecord.cpp" line="857"/>
-        <location filename="../GUI/PageRecord.cpp" line="871"/>
-=======
-        <location filename="../GUI/PageRecord.cpp" line="871"/>
-        <location filename="../GUI/PageRecord.cpp" line="875"/>
->>>>>>> 6f0902f9
+        <location filename="../GUI/PageRecord.cpp" line="858"/>
+        <location filename="../GUI/PageRecord.cpp" line="872"/>
         <source>Pause recording</source>
         <translation>暂停录制</translation>
     </message>
     <message>
-<<<<<<< HEAD
-        <location filename="../GUI/PageRecord.cpp" line="860"/>
-        <location filename="../GUI/PageRecord.cpp" line="864"/>
-        <location filename="../GUI/PageRecord.cpp" line="874"/>
-=======
-        <location filename="../GUI/PageRecord.cpp" line="878"/>
-        <location filename="../GUI/PageRecord.cpp" line="882"/>
->>>>>>> 6f0902f9
+        <location filename="../GUI/PageRecord.cpp" line="861"/>
+        <location filename="../GUI/PageRecord.cpp" line="865"/>
+        <location filename="../GUI/PageRecord.cpp" line="875"/>
         <source>Start recording</source>
         <translation>开始录制</translation>
     </message>
     <message>
-<<<<<<< HEAD
-        <location filename="../GUI/PageRecord.cpp" line="882"/>
-=======
-        <location filename="../GUI/PageRecord.cpp" line="891"/>
->>>>>>> 6f0902f9
+        <location filename="../GUI/PageRecord.cpp" line="883"/>
         <source>Stop preview</source>
         <translation>停止预览</translation>
     </message>
     <message>
-<<<<<<< HEAD
-        <location filename="../GUI/PageRecord.cpp" line="885"/>
-=======
-        <location filename="../GUI/PageRecord.cpp" line="894"/>
->>>>>>> 6f0902f9
+        <location filename="../GUI/PageRecord.cpp" line="886"/>
         <source>Start preview</source>
         <translation>开始预览</translation>
     </message>
     <message>
-<<<<<<< HEAD
-        <location filename="../GUI/PageRecord.cpp" line="920"/>
-=======
-        <location filename="../GUI/PageRecord.cpp" line="928"/>
->>>>>>> 6f0902f9
+        <location filename="../GUI/PageRecord.cpp" line="921"/>
         <source>Error: Something went wrong while creating the synth.</source>
         <translation type="unfinished"></translation>
     </message>
     <message>
-<<<<<<< HEAD
-        <location filename="../GUI/PageRecord.cpp" line="952"/>
-=======
-        <location filename="../GUI/PageRecord.cpp" line="960"/>
->>>>>>> 6f0902f9
+        <location filename="../GUI/PageRecord.cpp" line="953"/>
         <source>Are you sure that you want to cancel this recording?</source>
         <translation>您确定要放弃本次录制吗？</translation>
     </message>
     <message>
-<<<<<<< HEAD
-        <location filename="../GUI/PageRecord.cpp" line="965"/>
-=======
-        <location filename="../GUI/PageRecord.cpp" line="973"/>
->>>>>>> 6f0902f9
+        <location filename="../GUI/PageRecord.cpp" line="966"/>
         <source>You haven&apos;t recorded anything, there is nothing to save.
 
 The start button is at the top ;).</source>
@@ -2259,49 +1619,28 @@
         <translation type="unfinished"></translation>
     </message>
     <message>
-<<<<<<< HEAD
         <location filename="../AV/Output/VideoEncoder.cpp" line="213"/>
-        <location filename="../AV/Output/VideoEncoder.cpp" line="238"/>
-=======
-        <location filename="../AV/Output/VideoEncoder.cpp" line="202"/>
-        <location filename="../AV/Output/VideoEncoder.cpp" line="222"/>
->>>>>>> 6f0902f9
+        <location filename="../AV/Output/VideoEncoder.cpp" line="233"/>
         <source>Error: Encoding of video frame failed!</source>
         <translation type="unfinished"></translation>
     </message>
     <message>
-<<<<<<< HEAD
-        <location filename="../Main.cpp" line="115"/>
-=======
         <location filename="../Main.cpp" line="116"/>
->>>>>>> 6f0902f9
         <source>Error: Command-line option &apos;%1&apos; does not take a value!</source>
         <translation type="unfinished"></translation>
     </message>
     <message>
-<<<<<<< HEAD
-        <location filename="../Main.cpp" line="143"/>
-=======
         <location filename="../Main.cpp" line="144"/>
->>>>>>> 6f0902f9
         <source>Error: Unknown command-line option &apos;%1&apos;!</source>
         <translation type="unfinished"></translation>
     </message>
     <message>
-<<<<<<< HEAD
-        <location filename="../Main.cpp" line="153"/>
-=======
         <location filename="../Main.cpp" line="154"/>
->>>>>>> 6f0902f9
         <source>Error: Unknown command-line argument &apos;%1&apos;!</source>
         <translation type="unfinished"></translation>
     </message>
     <message>
-<<<<<<< HEAD
-        <location filename="../Main.cpp" line="180"/>
-=======
         <location filename="../Main.cpp" line="181"/>
->>>>>>> 6f0902f9
         <source>SimpleScreenRecorder has detected that you are using the proprietary NVIDIA driver with flipping enabled. This is known to cause glitches during recording. It is recommended to disable flipping. Do you want me to do this for you?
 
 You can also change this option manually in the NVIDIA control panel.</source>
@@ -2310,39 +1649,23 @@
 您也可以在NVIDIA控制面板手动更改它。</translation>
     </message>
     <message>
-<<<<<<< HEAD
-        <location filename="../Main.cpp" line="185"/>
-=======
         <location filename="../Main.cpp" line="186"/>
->>>>>>> 6f0902f9
         <source>I couldn&apos;t disable flipping for some reason - sorry! Try disabling it in the NVIDIA control panel.</source>
         <comment>Don&apos;t translate &apos;flipping&apos; unless NVIDIA does the same</comment>
         <translation>非常抱歉，无法禁用flipping功能，请您尝试在NVIDIA面板禁用。</translation>
     </message>
     <message>
-<<<<<<< HEAD
-        <location filename="../Main.cpp" line="191"/>
-=======
         <location filename="../Main.cpp" line="192"/>
->>>>>>> 6f0902f9
         <source>SSR started</source>
         <translation type="unfinished"></translation>
     </message>
     <message>
-<<<<<<< HEAD
-        <location filename="../Main.cpp" line="200"/>
-=======
         <location filename="../Main.cpp" line="201"/>
->>>>>>> 6f0902f9
         <source>SSR stopped</source>
         <translation type="unfinished"></translation>
     </message>
     <message>
-<<<<<<< HEAD
-        <location filename="../Main.cpp" line="208"/>
-=======
         <location filename="../Main.cpp" line="209"/>
->>>>>>> 6f0902f9
         <source>Error: Can&apos;t create .ssr directory!</source>
         <translation type="unfinished"></translation>
     </message>
@@ -2372,7 +1695,6 @@
         <translation type="unfinished"></translation>
     </message>
     <message>
-<<<<<<< HEAD
         <location filename="../AV/Input/GLInjectInput.cpp" line="144"/>
         <source>Error: Could not read stream, this usually means that the stream was already gone.</source>
         <translation type="unfinished"></translation>
@@ -2488,8 +1810,6 @@
         <translation type="unfinished"></translation>
     </message>
     <message>
-=======
->>>>>>> 6f0902f9
         <location filename="../AV/SimpleSynth.cpp" line="27"/>
         <source>Warning: An underrun has occurred, some samples were too late.</source>
         <comment>Don&apos;t translate &apos;underrun&apos;</comment>
@@ -2531,14 +1851,11 @@
         <source>Unknown exception in synth thread.</source>
         <translation type="unfinished"></translation>
     </message>
-<<<<<<< HEAD
     <message>
         <location filename="../GUI/DialogGLInject.cpp" line="204"/>
         <source>The application could not be launched.</source>
         <translation type="unfinished"></translation>
     </message>
-=======
->>>>>>> 6f0902f9
 </context>
 <context>
     <name>SyncDiagram</name>
