--- conflicted
+++ resolved
@@ -91,16 +91,7 @@
 	m_grabbing = false;
 	m_selecting_window = false;
 
-<<<<<<< HEAD
-	QGroupBox *group_video = new QGroupBox(tr("Video input"), this);
-=======
-	m_glinject_command = "";
-	m_glinject_max_megapixels = 0;
-
-	m_profile_box = new ProfileBox(this, "input-profiles", &LoadProfileSettingsCallback, &SaveProfileSettingsCallback, this);
-
 	QGroupBox *groupbox_video = new QGroupBox(tr("Video input"), this);
->>>>>>> 443c8b86
 	{
 		m_buttongroup_video_area = new QButtonGroup(groupbox_video);
 		QRadioButton *radio_area_screen = new QRadioButton(tr("Record the entire screen"), groupbox_video);
