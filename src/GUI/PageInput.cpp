/*
Copyright (c) 2012-2013 Maarten Baert <maarten-baert@hotmail.com>

This file is part of SimpleScreenRecorder.

SimpleScreenRecorder is free software: you can redistribute it and/or modify
it under the terms of the GNU General Public License as published by
the Free Software Foundation, either version 3 of the License, or
(at your option) any later version.

SimpleScreenRecorder is distributed in the hope that it will be useful,
but WITHOUT ANY WARRANTY; without even the implied warranty of
MERCHANTABILITY or FITNESS FOR A PARTICULAR PURPOSE.  See the
GNU General Public License for more details.

You should have received a copy of the GNU General Public License
along with SimpleScreenRecorder.  If not, see <http://www.gnu.org/licenses/>.
*/

#include "Global.h"
#include "PageInput.h"

#include "MainWindow.h"

#include <QX11Info>
#include <X11/Xlib.h>

// This does some sanity checking on the rubber band rectangle before creating it.
// Rubber bands with width or height zero or extremely large appear to cause problems.
static QRect ValidateRubberBandRectangle(QRect rect) {
	QRect screenrect = QApplication::desktop()->screenGeometry(0);
	for(int i = 1; i < QApplication::desktop()->screenCount(); ++i) {
		screenrect |= QApplication::desktop()->screenGeometry(i);
	}
	rect = rect.normalized();
	rect &= screenrect.adjusted(-10, -10, 10, 10);
	return (rect.isNull())? QRect(-10, -10, 1, 1) : rect;
}

QComboBoxWithSignal::QComboBoxWithSignal(QWidget* parent)
	: QComboBox(parent) {}

void QComboBoxWithSignal::showPopup() {
	emit popupShown();
	QComboBox::showPopup();
}

void QComboBoxWithSignal::hidePopup() {
	emit popupHidden();
	QComboBox::hidePopup();
}

QSpinBoxWithSignal::QSpinBoxWithSignal(QWidget* parent)
	: QSpinBox(parent) {}

void QSpinBoxWithSignal::focusInEvent(QFocusEvent* event) {
	emit focusIn();
	QSpinBox::focusInEvent(event);
}

void QSpinBoxWithSignal::focusOutEvent(QFocusEvent* event) {
	emit focusOut();
	QSpinBox::focusOutEvent(event);
}

PageInput::PageInput(MainWindow* main_window)
	: QWidget(main_window->centralWidget()) {

	m_main_window = main_window;

	m_grabbing = false;
	m_selecting_window = false;

	m_glinject_command = "";
	m_glinject_max_megapixels = 0;

	QGroupBox *group_video = new QGroupBox("Video input", this);
	{
		m_buttongroup_video_area = new QButtonGroup(group_video);
		QRadioButton *radio_area_screen = new QRadioButton("Record the entire screen", group_video);
		QRadioButton *radio_area_fixed = new QRadioButton("Record a fixed rectangle", group_video);
		QRadioButton *radio_area_cursor = new QRadioButton("Follow the cursor", group_video);
		QRadioButton *radio_area_glinject = new QRadioButton("Record OpenGL (experimental)", group_video);
		m_buttongroup_video_area->addButton(radio_area_screen, VIDEO_AREA_SCREEN);
		m_buttongroup_video_area->addButton(radio_area_fixed, VIDEO_AREA_FIXED);
		m_buttongroup_video_area->addButton(radio_area_cursor, VIDEO_AREA_CURSOR);
		m_buttongroup_video_area->addButton(radio_area_glinject, VIDEO_AREA_GLINJECT);
		m_combobox_screens = new QComboBoxWithSignal(group_video);
		m_combobox_screens->setToolTip("Select what monitor should be recorded in a multi-monitor configuration.");
		m_pushbutton_video_select_rectangle = new QPushButton("Select rectangle...", group_video);
		m_pushbutton_video_select_rectangle->setToolTip("Use the mouse to select the recorded rectangle.");
		m_pushbutton_video_select_window = new QPushButton("Select window...", group_video);
		m_pushbutton_video_select_window->setToolTip("Use the mouse to select a window to record.\n"
													 "Hint: If you click the border of a window, the entire window will be recorded (including the borders). Otherwise only\n"
													 "the client area of the window will be recorded.");
		m_pushbutton_video_opengl_settings = new QPushButton("OpenGL settings...", group_video);
		m_pushbutton_video_opengl_settings->setToolTip("Change the settings for OpenGL recording.");
		m_label_video_x = new QLabel("Left:", group_video);
		m_spinbox_video_x = new QSpinBoxWithSignal(group_video);
		m_spinbox_video_x->setRange(0, 10000);
		m_spinbox_video_x->setSizePolicy(QSizePolicy::Expanding, QSizePolicy::Fixed);
		m_spinbox_video_x->setToolTip("The x coordinate of the upper-left corner of the recorded rectangle.\n"
									  "Hint: You can also change this value with the scroll wheel or the up/down arrows.");
		m_label_video_y = new QLabel("Top:", group_video);
		m_spinbox_video_y = new QSpinBoxWithSignal(group_video);
		m_spinbox_video_y->setRange(0, 10000);
		m_spinbox_video_y->setSizePolicy(QSizePolicy::Expanding, QSizePolicy::Fixed);
		m_spinbox_video_y->setToolTip("The y coordinate of the upper-left corner of the recorded rectangle.\n"
									  "Hint: You can also change this value with the scroll wheel or the up/down arrows.");
		m_label_video_w = new QLabel("Width:", group_video);
		m_spinbox_video_w = new QSpinBoxWithSignal(group_video);
		m_spinbox_video_w->setRange(0, 10000);
		m_spinbox_video_w->setSizePolicy(QSizePolicy::Expanding, QSizePolicy::Fixed);
		m_spinbox_video_w->setToolTip("The width of the recorded rectangle.\n"
									  "Hint: You can also change this value with the scroll wheel or the up/down arrows.");
		m_label_video_h = new QLabel("Height:", group_video);
		m_spinbox_video_h = new QSpinBoxWithSignal(group_video);
		m_spinbox_video_h->setRange(0, 10000);
		m_spinbox_video_h->setSizePolicy(QSizePolicy::Expanding, QSizePolicy::Fixed);
		m_spinbox_video_h->setToolTip("The height of the recorded rectangle.\n"
									  "Hint: You can also change this value with the scroll wheel or the up/down arrows.");
		QLabel *label_frame_rate = new QLabel("Frame rate:", group_video);
		m_spinbox_video_frame_rate = new QSpinBox(group_video);
		m_spinbox_video_frame_rate->setRange(1, 1000);
		m_spinbox_video_frame_rate->setSizePolicy(QSizePolicy::Expanding, QSizePolicy::Fixed);
		m_spinbox_video_frame_rate->setToolTip("The number of frames per second in the final video. Higher frame rates use more CPU time.");
		m_checkbox_scale = new QCheckBox("Scale video", group_video);
		m_checkbox_scale->setToolTip("Enable or disable scaling. Scaling uses more CPU time, but if the scaled video is smaller, it could make the encoding faster.");
		m_label_video_scaled_w = new QLabel("Scaled width:", group_video);
		m_spinbox_video_scaled_w = new QSpinBox(group_video);
		m_spinbox_video_scaled_w->setRange(0, 10000);
		m_spinbox_video_scaled_w->setSizePolicy(QSizePolicy::Expanding, QSizePolicy::Fixed);
		m_label_video_scaled_h = new QLabel("Scaled height:", group_video);
		m_spinbox_video_scaled_h = new QSpinBox(group_video);
		m_spinbox_video_scaled_h->setRange(0, 10000);
		m_spinbox_video_scaled_h->setSizePolicy(QSizePolicy::Expanding, QSizePolicy::Fixed);
		m_checkbox_record_cursor = new QCheckBox("Record cursor", group_video);

		connect(m_buttongroup_video_area, SIGNAL(buttonClicked(int)), this, SLOT(OnUpdateVideoAreaFields()));
		connect(m_combobox_screens, SIGNAL(activated(int)), this, SLOT(OnUpdateVideoAreaFields()));
		connect(m_combobox_screens, SIGNAL(popupShown()), this, SLOT(OnIdentifyScreens()));
		connect(m_combobox_screens, SIGNAL(popupHidden()), this, SLOT(OnStopIdentifyScreens()));
		connect(m_spinbox_video_x, SIGNAL(focusIn()), this, SLOT(OnUpdateRecordingFrame()));
		connect(m_spinbox_video_x, SIGNAL(focusOut()), this, SLOT(OnUpdateRecordingFrame()));
		connect(m_spinbox_video_x, SIGNAL(valueChanged(int)), this, SLOT(OnUpdateRecordingFrame()));
		connect(m_spinbox_video_y, SIGNAL(focusIn()), this, SLOT(OnUpdateRecordingFrame()));
		connect(m_spinbox_video_y, SIGNAL(focusOut()), this, SLOT(OnUpdateRecordingFrame()));
		connect(m_spinbox_video_y, SIGNAL(valueChanged(int)), this, SLOT(OnUpdateRecordingFrame()));
		connect(m_spinbox_video_w, SIGNAL(focusIn()), this, SLOT(OnUpdateRecordingFrame()));
		connect(m_spinbox_video_w, SIGNAL(focusOut()), this, SLOT(OnUpdateRecordingFrame()));
		connect(m_spinbox_video_w, SIGNAL(valueChanged(int)), this, SLOT(OnUpdateRecordingFrame()));
		connect(m_spinbox_video_h, SIGNAL(focusIn()), this, SLOT(OnUpdateRecordingFrame()));
		connect(m_spinbox_video_h, SIGNAL(focusOut()), this, SLOT(OnUpdateRecordingFrame()));
		connect(m_spinbox_video_h, SIGNAL(valueChanged(int)), this, SLOT(OnUpdateRecordingFrame()));
		connect(m_pushbutton_video_select_rectangle, SIGNAL(clicked()), this, SLOT(OnStartSelectRectangle()));
		connect(m_pushbutton_video_select_window, SIGNAL(clicked()), this, SLOT(OnStartSelectWindow()));
		connect(m_pushbutton_video_opengl_settings, SIGNAL(clicked()), this, SLOT(OnGLInjectDialog()));
		connect(m_checkbox_scale, SIGNAL(clicked()), this, SLOT(OnUpdateVideoScaleFields()));

		QVBoxLayout *layout = new QVBoxLayout(group_video);
		{
			QHBoxLayout *layout2 = new QHBoxLayout();
			layout->addLayout(layout2);
			layout2->addWidget(radio_area_screen);
			layout2->addWidget(m_combobox_screens);
		}
		layout->addWidget(radio_area_fixed);
		layout->addWidget(radio_area_cursor);
		layout->addWidget(radio_area_glinject);
		{
			QHBoxLayout *layout2 = new QHBoxLayout();
			layout->addLayout(layout2);
			layout2->addWidget(m_pushbutton_video_select_rectangle);
			layout2->addWidget(m_pushbutton_video_select_window);
			layout2->addWidget(m_pushbutton_video_opengl_settings);
			layout2->addStretch();
		}
		{
			QGridLayout *layout2 = new QGridLayout();
			layout->addLayout(layout2);
			layout2->addWidget(m_label_video_x, 0, 0);
			layout2->addWidget(m_spinbox_video_x, 0, 1);
			layout2->addWidget(m_label_video_y, 0, 2);
			layout2->addWidget(m_spinbox_video_y, 0, 3);
			layout2->addWidget(m_label_video_w, 1, 0);
			layout2->addWidget(m_spinbox_video_w, 1, 1);
			layout2->addWidget(m_label_video_h, 1, 2);
			layout2->addWidget(m_spinbox_video_h, 1, 3);
		}
		{
			QGridLayout *layout2 = new QGridLayout();
			layout->addLayout(layout2);
			layout2->addWidget(label_frame_rate, 0, 0);
			layout2->addWidget(m_spinbox_video_frame_rate, 0, 1);
		}
		layout->addWidget(m_checkbox_scale);
		{
			QGridLayout *layout2 = new QGridLayout();
			layout->addLayout(layout2);
			layout2->addWidget(m_label_video_scaled_w, 0, 0);
			layout2->addWidget(m_spinbox_video_scaled_w, 0, 1);
			layout2->addWidget(m_label_video_scaled_h, 0, 2);
			layout2->addWidget(m_spinbox_video_scaled_h, 0, 3);
		}
		layout->addWidget(m_checkbox_record_cursor);
	}
	QGroupBox *group_audio = new QGroupBox("Audio input", this);
	{
		m_checkbox_audio_enable = new QCheckBox("Record microphone", group_audio);
		m_label_audio_backend = new QLabel("Backend:", group_audio);
		m_combobox_audio_backend = new QComboBox(group_audio);
		m_combobox_audio_backend->addItem("ALSA");
#if SSR_USE_PULSEAUDIO
		m_combobox_audio_backend->addItem("PulseAudio");
<<<<<<< HEAD
		m_combobox_audio_backend->addItem("JACK");
=======
#endif
>>>>>>> bf424364
		m_combobox_audio_backend->setToolTip("The audio backend that will be used for recording.\n"
											 "The ALSA backend will also work on systems that use PulseAudio, but it is better to use the PulseAudio backend directly.");
		m_label_alsa_device = new QLabel("Device:", group_audio);
		m_lineedit_alsa_device = new QLineEdit(group_audio);
		m_lineedit_alsa_device->setToolTip("The ALSA device that will be used for recording. Normally this should be 'default'.\n"
										   "You can change this to something like plughw:0,0 (which means sound card 0 input 0 with plugins enabled).");
#if SSR_USE_PULSEAUDIO
		m_label_pulseaudio_source = new QLabel("Source:", group_audio);
		m_combobox_pulseaudio_source = new QComboBox(group_audio);
		m_combobox_pulseaudio_source->setSizePolicy(QSizePolicy::Expanding, QSizePolicy::Fixed);
		m_combobox_pulseaudio_source->setToolTip("The PulseAudio source that will be used for recording.\n"
												 "A 'monitor' is a source that records the audio played by other applications.");
		m_pushbutton_pulseaudio_refresh = new QPushButton("Refresh", group_audio);
		m_pushbutton_pulseaudio_refresh->setToolTip("Refreshes the list of PulseAudio sources.");
#endif

		connect(m_checkbox_audio_enable, SIGNAL(clicked()), this, SLOT(OnUpdateAudioFields()));
		connect(m_combobox_audio_backend, SIGNAL(activated(int)), this, SLOT(OnUpdateAudioFields()));
#if SSR_USE_PULSEAUDIO
		connect(m_pushbutton_pulseaudio_refresh, SIGNAL(clicked()), this, SLOT(OnUpdatePulseAudioSources()));
#endif

		QVBoxLayout *layout = new QVBoxLayout(group_audio);
		layout->addWidget(m_checkbox_audio_enable);
		{
			QGridLayout *layout2 = new QGridLayout();
			layout->addLayout(layout2);
			layout2->addWidget(m_label_audio_backend, 0, 0);
			layout2->addWidget(m_combobox_audio_backend, 0, 1, 1, 2);
			layout2->addWidget(m_label_alsa_device, 1, 0);
			layout2->addWidget(m_lineedit_alsa_device, 1, 1, 1, 2);
#if SSR_USE_PULSEAUDIO
			layout2->addWidget(m_label_pulseaudio_source, 2, 0);
			layout2->addWidget(m_combobox_pulseaudio_source, 2, 1);
			layout2->addWidget(m_pushbutton_pulseaudio_refresh, 2, 2);
#endif
		}
	}
	QPushButton *button_back = new QPushButton(QIcon::fromTheme("go-previous"), "Back", this);
	QPushButton *button_continue = new QPushButton(QIcon::fromTheme("go-next"), "Continue", this);

	connect(button_back, SIGNAL(clicked()), m_main_window, SLOT(GoPageWelcome()));
	connect(button_continue, SIGNAL(clicked()), this, SLOT(OnContinue()));

	QVBoxLayout *layout = new QVBoxLayout(this);
	layout->addWidget(group_video);
	layout->addWidget(group_audio);
	layout->addStretch();
	{
		QHBoxLayout *layout2 = new QHBoxLayout();
		layout->addLayout(layout2);
		layout2->addWidget(button_back);
		layout2->addWidget(button_continue);
	}

	connect(QApplication::desktop(), SIGNAL(screenCountChanged(int)), this, SLOT(OnUpdateScreenConfiguration()));
	connect(QApplication::desktop(), SIGNAL(resized(int)), this, SLOT(OnUpdateScreenConfiguration()));
	LoadScreenConfigurations();
#if SSR_USE_PULSEAUDIO
	LoadPulseAudioSources();
#endif

	OnUpdateVideoAreaFields();
	OnUpdateVideoScaleFields();
	OnUpdateAudioFields();

}

void PageInput::LoadSettings(QSettings* settings) {

	// choose default audio backend
#if SSR_USE_PULSEAUDIO
	enum_audio_backend default_audio_backend = (m_pulseaudio_available)? AUDIO_BACKEND_PULSEAUDIO : AUDIO_BACKEND_ALSA;
#else
	enum_audio_backend default_audio_backend = AUDIO_BACKEND_ALSA;
#endif

	// load settings
	SetVideoArea((enum_video_area) settings->value("input/video_area", VIDEO_AREA_SCREEN).toUInt());
	SetVideoAreaScreen(settings->value("input/video_area_screen", 0).toUInt());
	SetVideoX(settings->value("input/video_x", 0).toUInt());
	SetVideoY(settings->value("input/video_y", 0).toUInt());
	SetVideoW(settings->value("input/video_w", 800).toUInt());
	SetVideoH(settings->value("input/video_h", 600).toUInt());
	SetVideoFrameRate(settings->value("input/video_frame_rate", 30).toUInt());
	SetVideoScalingEnabled(settings->value("input_video/scale", false).toBool());
	SetVideoScaledW(settings->value("input/video_scaled_w", 854).toUInt());
	SetVideoScaledH(settings->value("input/video_scaled_h", 480).toUInt());
	SetVideoRecordCursor(settings->value("input/video_record_cursor", true).toBool());
	SetAudioEnabled(settings->value("input/audio_enabled", true).toBool());
	SetAudioBackend((enum_audio_backend) settings->value("input/audio_backend", default_audio_backend).toUInt());
	SetALSADevice(settings->value("input/audio_alsa_device", "default").toString());
#if SSR_USE_PULSEAUDIO
	SetPulseAudioSource(FindPulseAudioSource(settings->value("input/audio_pulseaudio_source", QString()).toString()));
#endif
	SetGLInjectCommand(settings->value("input/glinject_command", "").toString());
	SetGLInjectRunCommand(settings->value("input/glinject_run_command", true).toBool());
	SetGLInjectRelaxPermissions(settings->value("input/glinject_relax_permissions", false).toBool());
	SetGLInjectMaxMegaPixels(settings->value("input/glinject_max_megapixels", 2).toUInt());
	SetGLInjectCaptureFront(settings->value("input/glinject_capture_front", false).toBool());
	SetGLInjectLimitFPS(settings->value("input/glinject_limit_fps", false).toBool());

	// update things
	OnUpdateVideoAreaFields();
	OnUpdateVideoScaleFields();
	OnUpdateAudioFields();

}

void PageInput::SaveSettings(QSettings* settings) {
	settings->setValue("input/video_area", GetVideoArea());
	settings->setValue("input/video_area_screen", GetVideoAreaScreen());
	settings->setValue("input/video_x", GetVideoX());
	settings->setValue("input/video_y", GetVideoY());
	settings->setValue("input/video_w", GetVideoW());
	settings->setValue("input/video_h", GetVideoH());
	settings->setValue("input/video_frame_rate", GetVideoFrameRate());
	settings->setValue("input/video_scale", GetVideoScalingEnabled());
	settings->setValue("input/video_scaled_w", GetVideoScaledW());
	settings->setValue("input/video_scaled_h", GetVideoScaledH());
	settings->setValue("input/video_record_cursor", GetVideoRecordCursor());
	settings->setValue("input/audio_enabled", GetAudioEnabled());
	settings->setValue("input/audio_backend", GetAudioBackend());
	settings->setValue("input/audio_alsa_device", GetALSADevice());
#if SSR_USE_PULSEAUDIO
	settings->setValue("input/audio_pulseaudio_source", GetPulseAudioSourceName());
#endif
	settings->setValue("input/glinject_command", GetGLInjectCommand());
	settings->setValue("input/glinject_run_command", GetGLInjectRunCommand());
	settings->setValue("input/glinject_relax_permissions", GetGLInjectRelaxPermissions());
	settings->setValue("input/glinject_max_megapixels", GetGLInjectMaxMegaPixels());
	settings->setValue("input/glinject_capture_front", GetGLInjectCaptureFront());
	settings->setValue("input/glinject_limit_fps", GetGLInjectLimitFPS());
}

#if SSR_USE_PULSEAUDIO

QString PageInput::GetPulseAudioSourceName() {
	return m_pulseaudio_sources[GetPulseAudioSource()].name;
}

unsigned int PageInput::FindPulseAudioSource(const QString &name) {
	for(unsigned int i = 0; i < m_pulseaudio_sources.size(); ++i) {
		if(m_pulseaudio_sources[i].name == name)
			return i;
	}
	return 0;
}

#endif

// Tries to find the real window that corresponds to a top-level window (the actual window without window manager decorations).
// Returns None if it can't find the window (probably because the window is not handled by the window manager).
// Based on the xprop source code (http://cgit.freedesktop.org/xorg/app/xprop/tree/clientwin.c).
static Window X11FindRealWindow(Display* display, Window window) {

	// is this the real window?
	Atom actual_type;
	int actual_format;
	unsigned long items, bytes_left;
	unsigned char *data = NULL;
	XGetWindowProperty(display, window, XInternAtom(display, "WM_STATE", true),
					   0, 0, false, AnyPropertyType, &actual_type, &actual_format, &items, &bytes_left, &data);
	if(data != NULL)
		XFree(data);
	if(actual_type != None)
		return window;

	// get the child windows
	Window root, parent, *childs;
	unsigned int childcount;
	if(!XQueryTree(display, window, &root, &parent, &childs, &childcount)) {
		return None;
	}

	// recursively call this function for all childs
	Window real_window = None;
	for(unsigned int i = childcount; i > 0; ) {
		--i;
		Window w = X11FindRealWindow(display, childs[i]);
		if(w != None) {
			real_window = w;
			break;
		}
	}

	// free child window list
	if(childs != NULL)
		XFree(childs);

	return real_window;

}

void PageInput::mousePressEvent(QMouseEvent* event) {
	if(m_grabbing) {
		if(event->button() == Qt::LeftButton) {
			if(m_selecting_window) {
				// As expected, Qt does not provide any functions to find the window at a specific position, so I have to use Xlib directly.
				// I'm not completely sure whether this is the best way to do this, but it appears to work. XQueryPointer returns the window
				// currently below the mouse along with the mouse position, but apparently this may not work correctly when the mouse pointer
				// is also grabbed (even though it works fine in my test), so I use XTranslateCoordinates instead. Originally I wanted to
				// show the rubber band when the mouse hovers over a window (instead of having to click it), but this doesn't work correctly
				// since X will simply return a handle the rubber band itself (even though it should be transparent to mouse events).
				Window selected_window;
				int x, y;
				if(XTranslateCoordinates(QX11Info::display(), QX11Info::appRootWindow(), QX11Info::appRootWindow(), event->globalX(), event->globalY(), &x, &y, &selected_window)) {
					XWindowAttributes attributes;
					if(selected_window != None && XGetWindowAttributes(QX11Info::display(), selected_window, &attributes)) {

						// naive outer/inner rectangle, this won't work for window decorations
						m_select_window_outer_rect = QRect(attributes.x, attributes.y, attributes.width + 2 * attributes.border_width, attributes.height + 2 * attributes.border_width);
						m_select_window_inner_rect = QRect(attributes.x + attributes.border_width, attributes.y + attributes.border_width, attributes.width, attributes.height);

						// try to find the real window (rather than the decorations added by the window manager)
						Window real_window = X11FindRealWindow(QX11Info::display(), selected_window);
						if(real_window != None) {
							Atom actual_type;
							int actual_format;
							unsigned long items, bytes_left;
							long *data = NULL;
							int result = XGetWindowProperty(QX11Info::display(), real_window, XInternAtom(QX11Info::display(), "_NET_FRAME_EXTENTS", true),
															0, 4, false, AnyPropertyType, &actual_type, &actual_format, &items, &bytes_left, (unsigned char**) &data);
							if(result == Success) {
								if(items == 4 && bytes_left == 0 && actual_format == 32) { // format 32 means 'long', even if long is 64-bit ...
									Window child;
									// the attributes of the real window only store the *relative* position which is not what we need, so use XTranslateCoordinates again
									if(XTranslateCoordinates(QX11Info::display(), real_window, QX11Info::appRootWindow(), 0, 0, &x, &y, &child)
											 && XGetWindowAttributes(QX11Info::display(), real_window, &attributes)) {

										// finally!
										m_select_window_inner_rect = QRect(x, y, attributes.width, attributes.height);
										m_select_window_outer_rect = m_select_window_inner_rect.adjusted(-data[0], -data[2], data[1], data[3]);

									} else {

										// I doubt this will ever be needed, but do it anyway
										m_select_window_inner_rect = m_select_window_outer_rect.adjusted(data[0], data[2], -data[1], -data[3]);

									}
								}
							}
							if(data != NULL)
								XFree(data);
						}

						// pick the inner rectangle if the users clicks inside the window, or the outer rectangle otherwise
						m_rubber_band_rect = (m_select_window_inner_rect.contains(event->globalPos()))? m_select_window_inner_rect : m_select_window_outer_rect;
						m_rubber_band.reset(new QRubberBand(QRubberBand::Rectangle));
						m_rubber_band->setGeometry(ValidateRubberBandRectangle(m_rubber_band_rect));
						m_rubber_band->show();

					}
				}
			} else {
				m_rubber_band_rect = QRect(event->globalPos(), QSize(0, 0));
				m_rubber_band.reset(new QRubberBand(QRubberBand::Rectangle));
				m_rubber_band->setGeometry(ValidateRubberBandRectangle(m_rubber_band_rect));
				m_rubber_band->show();
			}
			return;
		} else {
			StopGrabbing();
			return;
		}
	}
	event->ignore();
}

void PageInput::mouseReleaseEvent(QMouseEvent* event) {
	if(m_grabbing) {
		if(event->button() == Qt::LeftButton) {
			if(m_rubber_band != NULL) {
				SetVideoAreaFromRubberBand();
			}
		}
		StopGrabbing();
		return;
	}
	event->ignore();
}

void PageInput::mouseMoveEvent(QMouseEvent* event) {
	if(m_grabbing) {
		if(m_rubber_band != NULL) {
			if(m_selecting_window) {
				// pick the inner rectangle if the users clicks inside the window, or the outer rectangle otherwise
				m_rubber_band_rect = (m_select_window_inner_rect.contains(event->globalPos()))? m_select_window_inner_rect : m_select_window_outer_rect;
			} else {
				m_rubber_band_rect.setBottomRight(event->globalPos());
			}
			m_rubber_band->setGeometry(ValidateRubberBandRectangle(m_rubber_band_rect));
		}
		return;
	}
	event->ignore();
}

void PageInput::keyPressEvent(QKeyEvent* event) {
	if(event->key() == Qt::Key_Escape) {
		StopGrabbing();
		return;
	}
	event->ignore();
}

void PageInput::StartGrabbing() {
	// Grab the mouse and keyboard, and hide the window. Grabbing the keyboard isn't required, but if we don't grab it the user could still alt-tab
	// to other windows, switch workspaces, ... which would be very confusing. Grabbing doesn't work if the window is actually hidden or minimized,
	// so instead I just lower the window below all other windows (this is probably less confusing too). Grabbing stops as soon as the escape key
	// or any mouse button is pressed (or released in the case of the left mouse button).
	m_grabbing = true;
	if(m_selecting_window)
		m_pushbutton_video_select_window->setDown(true);
	else
		m_pushbutton_video_select_rectangle->setDown(true);
	m_main_window->lower();
	grabMouse(Qt::CrossCursor);
	grabKeyboard();
	setMouseTracking(true);
}

void PageInput::StopGrabbing() {
	m_rubber_band.reset();
	setMouseTracking(false);
	releaseKeyboard();
	releaseMouse();
	m_main_window->raise();
	m_main_window->activateWindow();
	if(m_selecting_window)
		m_pushbutton_video_select_window->setDown(false);
	else
		m_pushbutton_video_select_rectangle->setDown(false);
	m_grabbing = false;
}

void PageInput::SetVideoAreaFromRubberBand() {
	QRect r = m_rubber_band_rect.normalized();
	if(GetVideoArea() == VIDEO_AREA_CURSOR) {
		SetVideoX(0);
		SetVideoY(0);
	} else {
		SetVideoX(r.x());
		SetVideoY(r.y());
	}
	SetVideoW(r.width());
	SetVideoH(r.height());
}

void PageInput::LoadScreenConfigurations() {
	QRect rect = QApplication::desktop()->screenGeometry(0);
	for(int i = 1; i < QApplication::desktop()->screenCount(); ++i) {
		rect |= QApplication::desktop()->screenGeometry(i);
	}
	m_combobox_screens->clear();
	m_combobox_screens->addItem("All screens: " + QString::number(rect.width()) + "x" + QString::number(rect.height()));
	for(int i = 0; i < QApplication::desktop()->screenCount(); ++i) {
		rect = QApplication::desktop()->screenGeometry(i);
		m_combobox_screens->addItem("Screen " + QString::number(i + 1) + ": " + QString::number(rect.width()) + "x" + QString::number(rect.height())
									+ " at " + QString::number(rect.left()) + "," + QString::number(rect.top()));
	}
	// update the video x/y/w/h in case the position or size of the selected screen changed
	OnUpdateVideoAreaFields();
}

#if SSR_USE_PULSEAUDIO

void PageInput::LoadPulseAudioSources() {
	m_pulseaudio_sources = PulseAudioInput::GetSourceList();
	if(m_pulseaudio_sources.empty()) {
		m_pulseaudio_available = false;
		PulseAudioInput::Source source;
		source.name = "";
		source.description = "(no sources found)";
		m_pulseaudio_sources.push_back(source);
	} else {
		m_pulseaudio_available = true;
	}
	m_combobox_pulseaudio_source->clear();
	for(unsigned int i = 0; i < m_pulseaudio_sources.size(); ++i) {
		m_combobox_pulseaudio_source->addItem(m_pulseaudio_sources[i].description);
	}
}

#endif

void PageInput::OnUpdateRecordingFrame() {
	if(m_spinbox_video_x->hasFocus() || m_spinbox_video_y->hasFocus() || m_spinbox_video_w->hasFocus() || m_spinbox_video_h->hasFocus()) {
		if(m_recording_frame == NULL) {
			m_recording_frame.reset(new QRubberBand(QRubberBand::Rectangle));
			m_recording_frame->setGeometry(ValidateRubberBandRectangle(QRect(GetVideoX(), GetVideoY(), GetVideoW(), GetVideoH())));
			m_recording_frame->show();
		} else {
			m_recording_frame->setGeometry(ValidateRubberBandRectangle(QRect(GetVideoX(), GetVideoY(), GetVideoW(), GetVideoH())));
		}
	} else {
		m_recording_frame.reset();
	}
}

void PageInput::OnUpdateVideoAreaFields() {
	switch(GetVideoArea()) {
		case VIDEO_AREA_SCREEN: {
			m_combobox_screens->setEnabled(true);
			m_pushbutton_video_select_rectangle->setEnabled(false);
			m_pushbutton_video_select_window->setEnabled(false);
			m_pushbutton_video_opengl_settings->setEnabled(false);
			GroupEnabled({m_label_video_x, m_spinbox_video_x, m_label_video_y, m_spinbox_video_y,
						  m_label_video_w, m_spinbox_video_w, m_label_video_h, m_spinbox_video_h}, false);
			int sc = m_combobox_screens->currentIndex();
			QRect rect;
			if(sc == 0) {
				rect = QApplication::desktop()->screenGeometry(0);
				for(int i = 1; i < QApplication::desktop()->screenCount(); ++i) {
					rect |= QApplication::desktop()->screenGeometry(i);
				}
			} else {
				rect = QApplication::desktop()->screenGeometry(sc - 1);
			}
			SetVideoX(rect.left());
			SetVideoY(rect.top());
			SetVideoW(rect.width());
			SetVideoH(rect.height());
			break;
		}
		case VIDEO_AREA_FIXED: {
			m_combobox_screens->setEnabled(false);
			m_pushbutton_video_select_rectangle->setEnabled(true);
			m_pushbutton_video_select_window->setEnabled(true);
			m_pushbutton_video_opengl_settings->setEnabled(false);
			GroupEnabled({m_label_video_x, m_spinbox_video_x, m_label_video_y, m_spinbox_video_y,
						  m_label_video_w, m_spinbox_video_w, m_label_video_h, m_spinbox_video_h}, true);
			break;
		}
		case VIDEO_AREA_CURSOR: {
			m_combobox_screens->setEnabled(false);
			m_pushbutton_video_select_rectangle->setEnabled(true);
			m_pushbutton_video_select_window->setEnabled(true);
			m_pushbutton_video_opengl_settings->setEnabled(false);
			GroupEnabled({m_label_video_x, m_spinbox_video_x, m_label_video_y, m_spinbox_video_y}, false);
			GroupEnabled({m_label_video_w, m_spinbox_video_w, m_label_video_h, m_spinbox_video_h}, true);
			SetVideoX(0);
			SetVideoY(0);
			break;
		}
		case VIDEO_AREA_GLINJECT: {
			m_combobox_screens->setEnabled(false);
			m_pushbutton_video_select_rectangle->setEnabled(false);
			m_pushbutton_video_select_window->setEnabled(false);
			m_pushbutton_video_opengl_settings->setEnabled(true);
			GroupEnabled({m_label_video_x, m_spinbox_video_x, m_label_video_y, m_spinbox_video_y,
						  m_label_video_w, m_spinbox_video_w, m_label_video_h, m_spinbox_video_h}, false);
			break;
		}
		default: break;
	}
}

void PageInput::OnUpdateVideoScaleFields() {
	bool enabled = GetVideoScalingEnabled();
	GroupEnabled({m_label_video_scaled_w, m_spinbox_video_scaled_w, m_label_video_scaled_h, m_spinbox_video_scaled_h}, enabled);
}

void PageInput::OnUpdateAudioFields() {
	bool enabled = GetAudioEnabled();
	enum_audio_backend backend = GetAudioBackend();
	GroupEnabled({
		m_label_audio_backend, m_combobox_audio_backend, m_label_alsa_device, m_lineedit_alsa_device,
#if SSR_USE_PULSEAUDIO
		m_label_pulseaudio_source, m_combobox_pulseaudio_source, m_pushbutton_pulseaudio_refresh,
#endif
	}, enabled);
	MultiGroupVisible({
		{{m_label_alsa_device, m_lineedit_alsa_device}, (backend == AUDIO_BACKEND_ALSA)},
#if SSR_USE_PULSEAUDIO
		{{m_label_pulseaudio_source, m_combobox_pulseaudio_source, m_pushbutton_pulseaudio_refresh}, (backend == AUDIO_BACKEND_PULSEAUDIO)}
#endif
	});
}

void PageInput::OnUpdateScreenConfiguration() {
	unsigned int selected_screen = GetVideoAreaScreen();
	LoadScreenConfigurations();
	SetVideoAreaScreen(selected_screen);
}

#if SSR_USE_PULSEAUDIO

void PageInput::OnUpdatePulseAudioSources() {
	QString selected_source = GetPulseAudioSourceName();
	LoadPulseAudioSources();
	SetPulseAudioSource(FindPulseAudioSource(selected_source));
}

#endif

void PageInput::OnIdentifyScreens() {
	OnStopIdentifyScreens();
	for(int i = 0; i < QApplication::desktop()->screenCount(); ++i) {
		QRect rect = QApplication::desktop()->screenGeometry(i);
		WidgetScreenLabel *label = new WidgetScreenLabel(this, "Screen " + QString::number(i + 1));
		label->move(rect.left(), rect.top());
		label->show();
		m_screen_labels.push_back(label);
	}
}

void PageInput::OnStopIdentifyScreens() {
	for(unsigned int i = 0; i < m_screen_labels.size(); ++i) {
		delete m_screen_labels[i];
	}
	m_screen_labels.clear();
}

void PageInput::OnStartSelectRectangle() {
	m_selecting_window = false;
	StartGrabbing();
}

void PageInput::OnStartSelectWindow() {
	m_selecting_window = true;
	StartGrabbing();
}

void PageInput::OnGLInjectDialog() {
	DialogGLInject dialog(this);
	dialog.exec();
}

void PageInput::OnContinue() {
	if(GetVideoArea() == VIDEO_AREA_GLINJECT && GetGLInjectCommand().isEmpty()) {
		QMessageBox::critical(this, MainWindow::WINDOW_CAPTION,
							  "You did not enter a command to start the OpenGL application that you want to record.\n"
							  "Press the 'OpenGL settings' button and enter a command.", QMessageBox::Ok);
		return;
	}
	m_main_window->GoPageOutput();
}

WidgetScreenLabel::WidgetScreenLabel(QWidget* parent, const QString &text)
	: QWidget(parent, Qt::Window | Qt::X11BypassWindowManagerHint | Qt::FramelessWindowHint | Qt::WindowStaysOnTopHint) {
	m_text = text;
}

QSize WidgetScreenLabel::sizeHint() const {
	return QSize(180, 60);
}

void WidgetScreenLabel::paintEvent(QPaintEvent* event) {
	Q_UNUSED(event);
	QPainter painter(this);
	painter.setPen(QColor(0, 0, 0));
	painter.setBrush(QColor(255, 192, 128));
	painter.drawRect(0, 0, width() - 1, height() - 1);
	painter.setFont(QFont("Sans", 18, QFont::Bold));
	painter.drawText(0, 0, width(), height(), Qt::AlignHCenter | Qt::AlignVCenter | Qt::TextSingleLine, m_text);
}

DialogGLInject::DialogGLInject(PageInput* parent)
	: QDialog(parent) {

	m_parent = parent;

	setWindowTitle("OpenGL Settings");

	QLabel *label_info = new QLabel(this);
	label_info->setText("<p>Warning: OpenGL recording works by injecting a library into the program that will be recorded. "
						"This library will override some system functions in order to capture the frames before they are "
						"displayed on the screen. If you are trying to record a game that tries to detect hacking attempts "
						"on the client side, it's (theoretically) possible that the game will consider this a hack. This "
						"might even get you banned, so it's a good idea to make sure that the program you want to record "
						"won't ban you, *before* you try to record it. You've been warned :).</p>\n\n"
						"<p>Another warning: OpenGL recording is experimental, it may not work or even crash the program you "
						"are recording. If you are worried about losing program data, make a backup first!</p>\n\n"
						"<p>If you want to record Steam games, <a href=\"http://www.maartenbaert.be/simplescreenrecorder/recording-steam-games/\">read this first</a>.</p>");
	label_info->setWordWrap(true);
	label_info->setTextFormat(Qt::RichText);
	label_info->setTextInteractionFlags(Qt::TextBrowserInteraction);
	label_info->setOpenExternalLinks(true);
	QLabel *label_command = new QLabel("Command:", this);
	m_lineedit_command = new QLineEdit(m_parent->GetGLInjectCommand(), this);
	m_lineedit_command->setToolTip("This command will be executed to start the program that should be recorded.");
	m_lineedit_command->setMinimumWidth(300);
	m_checkbox_run_command = new QCheckBox("Start the OpenGL application automatically", this);
	m_checkbox_run_command->setToolTip("If checked, the above command will be executed automatically (combined with some environment variables). If not checked,\n"
									   "you have to start the OpenGL application yourself (the full command, including the required environment variables, is shown in the log).");
	m_checkbox_run_command->setChecked(m_parent->GetGLInjectRunCommand());
	m_checkbox_relax_permissions = new QCheckBox("Relax shared memory permissions (insecure)", this);
	m_checkbox_relax_permissions->setToolTip("If checked, other users on the same machine will be able to attach to the shared memory that's used for communication with the OpenGL program.\n"
											 "This means other users can (theoretically) see what you are recording, modify the frames, inject their own frames, or simply disrupt the communication.\n"
											 "This even applies to users that are logged in remotely (ssh). You should only enable this if you need to record a program that runs as a different user.");
	m_checkbox_relax_permissions->setChecked(m_parent->GetGLInjectRelaxPermissions());
	QLabel *label_max_pixels = new QLabel("Maximum image size (megapixels):", this);
	m_lineedit_max_megapixels = new QLineEdit(QString::number(m_parent->GetGLInjectMaxMegaPixels()), this);
	m_lineedit_max_megapixels->setToolTip("This setting changes the amount of shared memory that will be allocated to send frames back to the main program.\n"
										  "The size of the shared memory can't be changed anymore once the program has been started, so if the program you\n"
										  "are trying to record is too large, recording won't work. 2 megapixels should be enough in almost all cases. Be careful,\n"
										  "high values will use a lot of memory!");
	m_checkbox_capture_front = new QCheckBox("Capture front buffer instead of back buffer", this);
	m_checkbox_capture_front->setToolTip("If checked, the injected library will read the front buffer (the frame that's currently on the screen) rather than the back buffer\n"
										 "(the new frame). This may be useful for some special applications that draw directly to the screen.");
	m_checkbox_capture_front->setChecked(m_parent->GetGLInjectCaptureFront());
	m_checkbox_limit_fps = new QCheckBox("Limit application frame rate", this);
	m_checkbox_limit_fps->setToolTip("If checked, the injected library will slow down the application so the frame rate doesn't become higher than the recording frame rate.\n"
									 "This stops the application from wasting CPU time for frames that won't be recorded, and sometimes results in smoother video\n"
									 "(this depends on the application).");
	m_checkbox_limit_fps->setChecked(m_parent->GetGLInjectLimitFPS());

	QPushButton *pushbutton_close = new QPushButton("Close", this);

	connect(pushbutton_close, SIGNAL(clicked()), this, SLOT(accept()));
	connect(this, SIGNAL(accepted()), this, SLOT(WriteBack()));
	connect(this, SIGNAL(rejected()), this, SLOT(WriteBack()));

	QVBoxLayout *layout = new QVBoxLayout(this);
	layout->addWidget(label_info);
	{
		QHBoxLayout *layout2 = new QHBoxLayout();
		layout->addLayout(layout2);
		layout2->addWidget(label_command);
		layout2->addWidget(m_lineedit_command);
	}
	layout->addWidget(m_checkbox_run_command);
	layout->addWidget(m_checkbox_relax_permissions);
	{
		QHBoxLayout *layout2 = new QHBoxLayout();
		layout->addLayout(layout2);
		layout2->addWidget(label_max_pixels);
		layout2->addWidget(m_lineedit_max_megapixels);
	}
	layout->addWidget(m_checkbox_capture_front);
	layout->addWidget(m_checkbox_limit_fps);
	layout->addStretch();
	{
		QHBoxLayout *layout2 = new QHBoxLayout();
		layout->addLayout(layout2);
		layout2->addStretch();
		layout2->addWidget(pushbutton_close);
		layout2->addStretch();
	}

	setMinimumSize(minimumSizeHint()); // workaround for Qt bug

}

void DialogGLInject::WriteBack() {
	m_parent->SetGLInjectCommand(m_lineedit_command->text());
	m_parent->SetGLInjectRunCommand(m_checkbox_run_command->isChecked());
	m_parent->SetGLInjectRelaxPermissions(m_checkbox_relax_permissions->isChecked());
	m_parent->SetGLInjectMaxMegaPixels(m_lineedit_max_megapixels->text().toUInt());
	m_parent->SetGLInjectCaptureFront(m_checkbox_capture_front->isChecked());
	m_parent->SetGLInjectLimitFPS(m_checkbox_limit_fps->isChecked());
}<|MERGE_RESOLUTION|>--- conflicted
+++ resolved
@@ -212,11 +212,8 @@
 		m_combobox_audio_backend->addItem("ALSA");
 #if SSR_USE_PULSEAUDIO
 		m_combobox_audio_backend->addItem("PulseAudio");
-<<<<<<< HEAD
+#endif
 		m_combobox_audio_backend->addItem("JACK");
-=======
-#endif
->>>>>>> bf424364
 		m_combobox_audio_backend->setToolTip("The audio backend that will be used for recording.\n"
 											 "The ALSA backend will also work on systems that use PulseAudio, but it is better to use the PulseAudio backend directly.");
 		m_label_alsa_device = new QLabel("Device:", group_audio);
