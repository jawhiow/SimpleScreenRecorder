--- conflicted
+++ resolved
@@ -199,7 +199,6 @@
 				continue;
 			}
 
-<<<<<<< HEAD
 			// is a frame ready?
 			int64_t timestamp;
 			unsigned int width, height;
@@ -210,31 +209,6 @@
 				lock.lock().unlock(); // release lock before sleep
 				usleep(10000);
 				continue;
-=======
-			std::atomic_thread_fence(std::memory_order_acquire); // start reading frame
-
-			// get the frame info
-			unsigned int current_frame = read_pos % m_ring_buffer_size;
-			GLInjectFrameInfo *frameinfo = (GLInjectFrameInfo*) (m_shm_main_ptr + sizeof(GLInjectHeader) + sizeof(GLInjectFrameInfo) * current_frame);
-			int64_t timestamp = frameinfo->timestamp;
-			unsigned int frame_width = frameinfo->width;
-			unsigned int frame_height = frameinfo->height;
-			if(frame_width < 2 || frame_height < 2) {
-				Logger::LogInfo("[GLInjectInput::InputThread] " + Logger::tr("Error: Image is too small!"));
-				throw GLInjectException();
-			}
-			if(frame_width > 10000 || frame_height > 10000) {
-				Logger::LogInfo("[GLInjectInput::InputThread] " + Logger::tr("Error: Image is too large!"));
-				throw GLInjectException();
-			}
-
-			// get the image
-			uint8_t *image_data = (uint8_t*) m_shm_frame_ptrs[current_frame];
-			int image_stride = grow_align16(frame_width * 4);
-			if(image_stride * frame_height > m_max_bytes) {
-				Logger::LogInfo("[GLInjectInput::InputThread] " + Logger::tr("Error: Image doesn't fit in memory!"));
-				throw GLInjectException();
->>>>>>> 1b7f2b99
 			}
 
 			// if the stride is negative, change the pointer
