--- conflicted
+++ resolved
@@ -4,36 +4,17 @@
 noinst_LTLIBRARIES =
 
 simplescreenrecorder_CPPFLAGS = \
-<<<<<<< HEAD
-	$(QT5_CFLAGS) \
-=======
->>>>>>> e7921d4b
 	-I$(srcdir)/AV/Input \
 	-I$(srcdir)/AV/Output \
 	-I$(srcdir)/AV \
 	-I$(srcdir)/common \
 	-I$(srcdir)/GUI
-<<<<<<< HEAD
-simplescreenrecorder_CFLAGS = \
-	-pthread \
-	-fPIC
-simplescreenrecorder_CXXFLAGS = \
-	-pthread \
-	-fPIC \
-	-std=c++0x \
-	-flax-vector-conversions
-simplescreenrecorder_LDFLAGS = \
-	-pthread \
-	$(QT5_LIBS) \
-	-lrt -lavformat -lavcodec -lavutil -lswscale -lX11 -lXext -lXfixes -lXi -lasound
-=======
-simplescreenrecorder_CFLAGS = -pthread
-simplescreenrecorder_CXXFLAGS = -pthread -std=c++0x
-simplescreenrecorder_LDFLAGS = -pthread -lrt -lavformat -lavcodec -lavutil -lswscale -lX11 -lXext -lXfixes -lXi -lasound
->>>>>>> e7921d4b
-
-simplescreenrecorder_CPPFLAGS += $(QT4_CFLAGS)
-simplescreenrecorder_LDFLAGS += $(QT4_LIBS)
+simplescreenrecorder_CFLAGS = -pthread -fPIC
+simplescreenrecorder_CXXFLAGS = -pthread -fPIC -std=c++0x
+simplescreenrecorder_LDFLAGS = -pthread -fPIC -lrt -lavformat -lavcodec -lavutil -lswscale -lX11 -lXext -lXfixes -lXi -lasound
+
+simplescreenrecorder_CPPFLAGS += $(QT5_CFLAGS)
+simplescreenrecorder_LDFLAGS += $(QT5_LIBS)
 
 if ENABLE_PULSEAUDIO
 simplescreenrecorder_LDFLAGS += -lpulse
