--- conflicted
+++ resolved
@@ -64,6 +64,7 @@
 	AV/Input/GLInjectInput.h \
 	AV/Input/JACKInput.h \
 	AV/Input/PulseAudioInput.h \
+    AV/Input/SSRVideoStream.h \
 	AV/Input/SSRVideoStreamReader.h \
 	AV/Input/SSRVideoStreamWatcher.h \
 	AV/Input/X11Input.h \
@@ -108,11 +109,7 @@
 	Global.h \
 	Main.h \
 	Version.h \
-<<<<<<< HEAD
-    AV/Input/SSRVideoStream.h
-=======
     NVidia.h
->>>>>>> 1b7f2b99
 
 RESOURCES += \
 	resources.qrc
